// Copyright © 2022-2023 Obol Labs Inc. Licensed under the terms of a Business Source License 1.1

package version

import (
	"context"
	"runtime/debug"
	"strings"

	"github.com/obolnetwork/charon/app/errors"
	"github.com/obolnetwork/charon/app/log"
	"github.com/obolnetwork/charon/app/z"
)

const (
	// Version is the release version of the codebase.
	// Usually overridden by tag names when building binaries.
<<<<<<< HEAD
	Version = "v0.14.4"
=======
	Version = "v0.15.0-dev"
>>>>>>> 86e4f619
)

// Supported returns the supported versions in order of precedence.
func Supported() []string {
	return []string{
		"v0.14",
	}
}

// GitCommit returns the git commit hash and timestamp from build info.
func GitCommit() (hash string, timestamp string) {
	hash, timestamp = "unknown", "unknown"

	info, ok := debug.ReadBuildInfo()
	if !ok {
		return hash, timestamp
	}

	for _, s := range info.Settings {
		if s.Key == "vcs.revision" {
			hash = s.Value[:7]
		} else if s.Key == "vcs.time" {
			timestamp = s.Value
		}
	}

	return hash, timestamp
}

// LogInfo logs charon version information along-with the provided message.
func LogInfo(ctx context.Context, msg string) {
	gitHash, gitTimestamp := GitCommit()
	log.Info(ctx, msg,
		z.Str("version", Version),
		z.Str("git_commit_hash", gitHash),
		z.Str("git_commit_time", gitTimestamp),
	)
}

// Minor returns the minor version of the provided version string.
func Minor(version string) (string, error) {
	split := strings.Split(version, ".")
	if len(split) < 2 {
		return "", errors.New("invalid version string")
	}

	return strings.Join(split[:2], "."), nil
}<|MERGE_RESOLUTION|>--- conflicted
+++ resolved
@@ -15,11 +15,7 @@
 const (
 	// Version is the release version of the codebase.
 	// Usually overridden by tag names when building binaries.
-<<<<<<< HEAD
-	Version = "v0.14.4"
-=======
 	Version = "v0.15.0-dev"
->>>>>>> 86e4f619
 )
 
 // Supported returns the supported versions in order of precedence.

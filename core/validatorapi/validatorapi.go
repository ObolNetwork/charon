// Copyright © 2022-2024 Obol Labs Inc. Licensed under the terms of a Business Source License 1.1

package validatorapi

import (
	"context"
	"fmt"
	"math/big"
	"runtime"
	"strconv"
	"testing"
	"time"

	eth2api "github.com/attestantio/go-eth2-client/api"
	eth2v1 "github.com/attestantio/go-eth2-client/api/v1"
<<<<<<< HEAD
	"github.com/attestantio/go-eth2-client/spec"
=======
	eth2spec "github.com/attestantio/go-eth2-client/spec"
>>>>>>> c0c90baa
	"github.com/attestantio/go-eth2-client/spec/altair"
	eth2p0 "github.com/attestantio/go-eth2-client/spec/phase0"
	ssz "github.com/ferranbt/fastssz"
	"go.opentelemetry.io/otel/trace"

	"github.com/obolnetwork/charon/app/errors"
	"github.com/obolnetwork/charon/app/eth2wrap"
	"github.com/obolnetwork/charon/app/log"
	"github.com/obolnetwork/charon/app/version"
	"github.com/obolnetwork/charon/app/z"
	"github.com/obolnetwork/charon/core"
	"github.com/obolnetwork/charon/eth2util"
	"github.com/obolnetwork/charon/eth2util/eth2exp"
	"github.com/obolnetwork/charon/eth2util/signing"
	"github.com/obolnetwork/charon/tbls"
	"github.com/obolnetwork/charon/tbls/tblsconv"
)

const (
	gasLimit    = 30000000
	zeroAddress = "0x0000000000000000000000000000000000000000"
)

// SlotFromTimestamp returns the Ethereum slot associated to a timestamp, given the genesis configuration fetched
// from client.
func SlotFromTimestamp(ctx context.Context, client eth2wrap.Client, timestamp time.Time) (eth2p0.Slot, error) {
	genesis, err := client.GenesisTime(ctx)
	if err != nil {
		return 0, err
	} else if timestamp.Before(genesis) {
		// if timestamp is in the past (can happen in testing scenarios, there's no strict form of checking on it),  fall back on current timestamp.
		nextTimestamp := time.Now()

		log.Info(
			ctx,
			"timestamp before genesis, defaulting to current timestamp",
			z.I64("genesis_timestamp", genesis.Unix()),
			z.I64("overridden_timestamp", timestamp.Unix()),
			z.I64("new_timestamp", nextTimestamp.Unix()),
		)

		timestamp = nextTimestamp
	}

	eth2Resp, err := client.Spec(ctx, &eth2api.SpecOpts{})
	if err != nil {
		return 0, err
	}

	slotDuration, ok := eth2Resp.Data["SECONDS_PER_SLOT"].(time.Duration)
	if !ok {
		return 0, errors.New("fetch slot duration")
	}

	delta := timestamp.Sub(genesis)

	return eth2p0.Slot(delta / slotDuration), nil
}

// NewComponentInsecure returns a new instance of the validator API core workflow component
// that does not perform signature verification.
func NewComponentInsecure(_ *testing.T, eth2Cl eth2wrap.Client, shareIdx int) (*Component, error) {
	return &Component{
		eth2Cl:         eth2Cl,
		shareIdx:       shareIdx,
		builderEnabled: func(uint64) bool { return false },
		insecureTest:   true,
	}, nil
}

// NewComponent returns a new instance of the validator API core workflow component.
func NewComponent(eth2Cl eth2wrap.Client, allPubSharesByKey map[core.PubKey]map[int]tbls.PublicKey,
	shareIdx int, feeRecipientFunc func(core.PubKey) string, builderEnabled core.BuilderEnabled, seenPubkeys func(core.PubKey),
) (*Component, error) {
	var (
		sharesByKey     = make(map[eth2p0.BLSPubKey]eth2p0.BLSPubKey)
		keysByShare     = make(map[eth2p0.BLSPubKey]eth2p0.BLSPubKey)
		sharesByCoreKey = make(map[core.PubKey]tbls.PublicKey)
		coreSharesByKey = make(map[core.PubKey]core.PubKey)
	)
	for corePubkey, shares := range allPubSharesByKey {
		pubshare := shares[shareIdx]
		coreShare, err := core.PubKeyFromBytes(pubshare[:])
		if err != nil {
			return nil, err
		}

		cpBytes, err := corePubkey.Bytes()
		if err != nil {
			return nil, err
		}
		pubkey, err := tblsconv.PubkeyFromBytes(cpBytes)
		if err != nil {
			return nil, err
		}
		eth2Pubkey := eth2p0.BLSPubKey(pubkey)

		eth2Share := eth2p0.BLSPubKey(pubshare)
		sharesByCoreKey[corePubkey] = pubshare
		coreSharesByKey[corePubkey] = coreShare
		sharesByKey[eth2Pubkey] = eth2Share
		keysByShare[eth2Share] = eth2Pubkey
	}

	getVerifyShareFunc := func(pubkey core.PubKey) (tbls.PublicKey, error) {
		pubshare, ok := sharesByCoreKey[pubkey]
		if !ok {
			return tbls.PublicKey{}, errors.New("unknown public key")
		}

		return pubshare, nil
	}

	getPubShareFunc := func(pubkey eth2p0.BLSPubKey) (eth2p0.BLSPubKey, bool) {
		share, ok := sharesByKey[pubkey]

		if seenPubkeys != nil {
			seenPubkeys(core.PubKeyFrom48Bytes(pubkey))
		}

		return share, ok
	}

	getPubKeyFunc := func(share eth2p0.BLSPubKey) (eth2p0.BLSPubKey, error) {
		key, ok := keysByShare[share]
		if !ok {
			for _, shares := range allPubSharesByKey {
				for keyshareIdx, pubshare := range shares {
					if eth2p0.BLSPubKey(pubshare) == share {
						return eth2p0.BLSPubKey{}, errors.New("mismatching validator client key share index, Mth key share submitted to Nth charon peer",
							z.Int("key_share_index", keyshareIdx-1), z.Int("charon_peer_index", shareIdx-1)) // 0-indexed
					}
				}
			}

			return eth2p0.BLSPubKey{}, errors.New("unknown public key")
		}

		if seenPubkeys != nil {
			seenPubkeys(core.PubKeyFrom48Bytes(key))
		}

		return key, nil
	}

	return &Component{
		getVerifyShareFunc: getVerifyShareFunc,
		getPubShareFunc:    getPubShareFunc,
		getPubKeyFunc:      getPubKeyFunc,
		sharesByKey:        coreSharesByKey,
		eth2Cl:             eth2Cl,
		shareIdx:           shareIdx,
		feeRecipientFunc:   feeRecipientFunc,
		builderEnabled:     builderEnabled,
		swallowRegFilter:   log.Filter(),
	}, nil
}

type Component struct {
	eth2Cl           eth2wrap.Client
	shareIdx         int
	insecureTest     bool
	feeRecipientFunc func(core.PubKey) string
	builderEnabled   core.BuilderEnabled
	swallowRegFilter z.Field

	// getVerifyShareFunc maps public shares (what the VC thinks as its public key)
	// to public keys (the DV root public key)
	getVerifyShareFunc func(core.PubKey) (tbls.PublicKey, error)
	// getPubShareFunc returns the public share for a root public key.
	getPubShareFunc func(eth2p0.BLSPubKey) (eth2p0.BLSPubKey, bool)
	// getPubKeyFunc returns the root public key for a public share.
	getPubKeyFunc func(eth2p0.BLSPubKey) (eth2p0.BLSPubKey, error)
	// sharesByKey contains this node's public shares (value) by root public (key)
	sharesByKey map[core.PubKey]core.PubKey

	// Registered input functions

	pubKeyByAttFunc           func(ctx context.Context, slot, commIdx, valCommIdx uint64) (core.PubKey, error)
	awaitAttFunc              func(ctx context.Context, slot, commIdx uint64) (*eth2p0.AttestationData, error)
	awaitProposalFunc         func(ctx context.Context, slot uint64) (*eth2api.VersionedProposal, error)
	awaitSyncContributionFunc func(ctx context.Context, slot, subcommIdx uint64, beaconBlockRoot eth2p0.Root) (*altair.SyncCommitteeContribution, error)
	awaitAggAttFunc           func(ctx context.Context, slot uint64, attestationRoot eth2p0.Root) (*eth2p0.Attestation, error)
	awaitAggSigDBFunc         func(context.Context, core.Duty, core.PubKey) (core.SignedData, error)
	dutyDefFunc               func(ctx context.Context, duty core.Duty) (core.DutyDefinitionSet, error)
	subs                      []func(context.Context, core.Duty, core.ParSignedDataSet) error
}

// RegisterAwaitProposal registers a function to query unsigned beacon block proposals by providing necessary options.
// It supports a single function, since it is an input of the component.
func (c *Component) RegisterAwaitProposal(fn func(ctx context.Context, slot uint64) (*eth2api.VersionedProposal, error)) {
	c.awaitProposalFunc = fn
}

// RegisterAwaitAttestation registers a function to query attestation data.
// It only supports a single function, since it is an input of the component.
func (c *Component) RegisterAwaitAttestation(fn func(ctx context.Context, slot, commIdx uint64) (*eth2p0.AttestationData, error)) {
	c.awaitAttFunc = fn
}

// RegisterAwaitSyncContribution registers a function to query sync contribution data.
// It only supports a single function, since it is an input of the component.
func (c *Component) RegisterAwaitSyncContribution(fn func(ctx context.Context, slot, subcommIdx uint64, beaconBlockRoot eth2p0.Root) (*altair.SyncCommitteeContribution, error)) {
	c.awaitSyncContributionFunc = fn
}

// RegisterPubKeyByAttestation registers a function to query pubkeys by attestation.
// It only supports a single function, since it is an input of the component.
func (c *Component) RegisterPubKeyByAttestation(fn func(ctx context.Context, slot, commIdx, valCommIdx uint64) (core.PubKey, error)) {
	c.pubKeyByAttFunc = fn
}

// RegisterGetDutyDefinition registers a function to query duty definitions.
// It supports a single function, since it is an input of the component.
func (c *Component) RegisterGetDutyDefinition(fn func(ctx context.Context, duty core.Duty) (core.DutyDefinitionSet, error)) {
	c.dutyDefFunc = fn
}

// RegisterAwaitAggAttestation registers a function to query an aggregated attestation.
// It supports a single function, since it is an input of the component.
func (c *Component) RegisterAwaitAggAttestation(fn func(ctx context.Context, slot uint64, attestationRoot eth2p0.Root) (*eth2p0.Attestation, error)) {
	c.awaitAggAttFunc = fn
}

// RegisterAwaitAggSigDB registers a function to query aggregated signed data from aggSigDB.
func (c *Component) RegisterAwaitAggSigDB(fn func(context.Context, core.Duty, core.PubKey) (core.SignedData, error)) {
	c.awaitAggSigDBFunc = fn
}

// Subscribe registers a partial signed data set store function.
// It supports multiple functions since it is the output of the component.
func (c *Component) Subscribe(fn func(context.Context, core.Duty, core.ParSignedDataSet) error) {
	c.subs = append(c.subs, func(ctx context.Context, duty core.Duty, set core.ParSignedDataSet) error {
		// Clone before calling each subscriber.
		clone, err := set.Clone()
		if err != nil {
			return err
		}

		return fn(ctx, duty, clone)
	})
}

// AttestationData implements the eth2client.AttesterDutiesProvider for the router.
func (c Component) AttestationData(parent context.Context, opts *eth2api.AttestationDataOpts) (*eth2api.Response[*eth2p0.AttestationData], error) {
	ctx, span := core.StartDutyTrace(parent, core.NewAttesterDuty(uint64(opts.Slot)), "core/validatorapi.AttestationData")
	defer span.End()

	att, err := c.awaitAttFunc(ctx, uint64(opts.Slot), uint64(opts.CommitteeIndex))
	if err != nil {
		return nil, err
	}

	return wrapResponse(att), nil
}

// SubmitAttestations implements the eth2client.AttestationsSubmitter for the router.
func (c Component) SubmitAttestations(ctx context.Context, attestations []*eth2p0.Attestation) error {
	duty := core.NewAttesterDuty(uint64(attestations[0].Data.Slot))
	if len(attestations) > 0 {
		// Pick the first attestation slot to use as trace root.
		var span trace.Span
		ctx, span = core.StartDutyTrace(ctx, duty, "core/validatorapi.SubmitAttestations")
		defer span.End()
	}

	setsBySlot := make(map[uint64]core.ParSignedDataSet)
	for _, att := range attestations {
		slot := uint64(att.Data.Slot)

		// Determine the validator that sent this by mapping values from original AttestationDuty via the dutyDB
		indices := att.AggregationBits.BitIndices()
		if len(indices) != 1 {
			return errors.New("unexpected number of aggregation bits",
				z.Str("aggbits", fmt.Sprintf("%#x", []byte(att.AggregationBits))))
		}

		pubkey, err := c.pubKeyByAttFunc(ctx, slot, uint64(att.Data.Index), uint64(indices[0]))
		if err != nil {
			return errors.Wrap(err, "failed to find pubkey", z.U64("slot", slot),
				z.Int("commIdx", int(att.Data.Index)), z.Int("valCommIdx", indices[0]))
		}

		parSigData := core.NewPartialAttestation(att, c.shareIdx)

		// Verify attestation signature
		err = c.verifyPartialSig(ctx, parSigData, pubkey)
		if err != nil {
			return err
		}

		// Encode partial signed data and add to a set
		set, ok := setsBySlot[slot]
		if !ok {
			set = make(core.ParSignedDataSet)
			setsBySlot[slot] = set
		}

		set[pubkey] = parSigData
	}

	// Send sets to subscriptions.
	for slot, set := range setsBySlot {
		duty := core.NewAttesterDuty(slot)
		ctx := log.WithCtx(ctx, z.Any("duty", duty))

		for _, sub := range c.subs {
			// No need to clone since sub auto clones.
			err := sub(ctx, duty, set)
			if err != nil {
				return err
			}
		}
	}

	return nil
}

func (c Component) Proposal(ctx context.Context, opts *eth2api.ProposalOpts) (*eth2api.Response[*eth2api.VersionedProposal], error) {
	// Get proposer pubkey (this is a blocking query).
	pubkey, err := c.getProposerPubkey(ctx, core.NewProposerDuty(uint64(opts.Slot)))
	if err != nil {
		return nil, err
	}

	epoch, err := eth2util.EpochFromSlot(ctx, c.eth2Cl, opts.Slot)
	if err != nil {
		return nil, err
	}

	sigEpoch := eth2util.SignedEpoch{
		Epoch:     epoch,
		Signature: opts.RandaoReveal,
	}

	duty := core.NewRandaoDuty(uint64(opts.Slot))
	parSig := core.NewPartialSignedRandao(sigEpoch.Epoch, sigEpoch.Signature, c.shareIdx)

	// Verify randao signature
	err = c.verifyPartialSig(ctx, parSig, pubkey)
	if err != nil {
		return nil, err
	}

	for _, sub := range c.subs {
		// No need to clone since sub auto clones.
		parsigSet := core.ParSignedDataSet{
			pubkey: parSig,
		}
		err := sub(ctx, duty, parsigSet)
		if err != nil {
			return nil, err
		}
	}

	// In the background, the following needs to happen before the
	// unsigned beacon block will be returned below:
	//  - Threshold number of VCs need to submit their partial randao reveals.
	//  - These signatures will be exchanged and aggregated.
	//  - The aggregated signature will be stored in AggSigDB.
	//  - Scheduler (in the meantime) will schedule a DutyProposer (to create a unsigned block).
	//  - Fetcher will then block waiting for an aggregated randao reveal.
	//  - Once it is found, Fetcher will fetch an unsigned block from the beacon
	//    node including the aggregated randao in the request.
	//  - Consensus will agree upon the unsigned block and insert the resulting block in the DutyDB.
	//  - Once inserted, the query below will return.

	// Query unsigned proposal (this is blocking).
	proposal, err := c.awaitProposalFunc(ctx, uint64(opts.Slot))
	if err != nil {
		return nil, err
	}

	// We do not persist this v3-specific data in the pipeline,
	// but to comply with the API, we need to return non-nil values,
	// and these should be unified across all nodes.
	proposal.ConsensusValue = big.NewInt(1)
	proposal.ExecutionValue = big.NewInt(1)

	return wrapResponse(proposal), nil
}

<<<<<<< HEAD
func (c Component) propDataMatchesDuty(ctx context.Context, opts *eth2api.SubmitProposalOpts, prop *eth2api.VersionedProposal) error {
=======
// propDataMatchesDuty checks that the VC-signed proposal data and prop are the same.
func propDataMatchesDuty(opts *eth2api.SubmitProposalOpts, prop *eth2api.VersionedProposal) error {
>>>>>>> c0c90baa
	ourPropIdx, err := prop.ProposerIndex()
	if err != nil {
		return errors.Wrap(err, "cannot fetch validator index from dutydb proposal")
	}

	vcPropIdx, err := opts.Proposal.ProposerIndex()
	if err != nil {
		return errors.Wrap(err, "cannot fetch validator index from VC proposal")
	}

	if ourPropIdx != vcPropIdx {
		return errors.New(
			"dutydb and VC proposals have different index",
			z.U64("vc", uint64(vcPropIdx)),
			z.U64("dutydb", uint64(ourPropIdx)),
		)
	}

	if opts.Proposal.Blinded != prop.Blinded {
		return errors.New(
			"dutydb and VC proposals have different blinded value",
			z.Bool("vc", opts.Proposal.Blinded),
			z.Bool("dutydb", prop.Blinded),
		)
	}

	if opts.Proposal.Version != prop.Version {
		return errors.New(
			"dutydb and VC proposals have different version",
			z.Str("vc", opts.Proposal.Version.String()),
			z.Str("dutydb", prop.Version.String()),
		)
	}

	checkHashes := func(d1, d2 ssz.HashRoot) error {
		ddb, err := d1.HashTreeRoot()
		if err != nil {
			return errors.Wrap(err, "hash tree root dutydb")
		}

		if d2 == nil {
<<<<<<< HEAD
			return errors.New("VC proposal data for the associated dutydb proposal is nil")
=======
			return errors.New("validator client proposal data for the associated dutydb proposal is nil")
>>>>>>> c0c90baa
		}

		vc, err := d2.HashTreeRoot()
		if err != nil {
			return errors.Wrap(err, "hash tree root dutydb")
		}

		if ddb != vc {
			return errors.New("dutydb and VC proposal data have different hash tree root")
		}

		return nil
	}

	switch prop.Version {
<<<<<<< HEAD
	case spec.DataVersionPhase0:
		return checkHashes(prop.Phase0, opts.Proposal.Phase0.Message)
	case spec.DataVersionAltair:
		return checkHashes(prop.Altair, opts.Proposal.Altair.Message)
	case spec.DataVersionBellatrix:
		var (
			ddbData ssz.HashRoot = prop.Bellatrix
			vcData  ssz.HashRoot = opts.Proposal.Bellatrix
		)

		if prop.Blinded {
			ddbData = prop.BellatrixBlinded
			vcData = opts.Proposal.BellatrixBlinded
		}

		return checkHashes(ddbData, vcData)
	case spec.DataVersionCapella:

		var (
			ddbData ssz.HashRoot = prop.Capella
			vcData  ssz.HashRoot = opts.Proposal.Capella
		)

		if prop.Blinded {
			ddbData = prop.CapellaBlinded
			vcData = opts.Proposal.CapellaBlinded
		}

		return checkHashes(ddbData, vcData)
	case spec.DataVersionDeneb:

		var (
			ddbData ssz.HashRoot = prop.Deneb
			vcData  ssz.HashRoot = opts.Proposal.Deneb
		)

		if prop.Blinded {
			ddbData = prop.DenebBlinded
			vcData = opts.Proposal.DenebBlinded
		}

		return checkHashes(ddbData, vcData)
	case spec.DataVersionUnknown:
=======
	case eth2spec.DataVersionPhase0:
		return checkHashes(prop.Phase0, opts.Proposal.Phase0.Message)
	case eth2spec.DataVersionAltair:
		return checkHashes(prop.Altair, opts.Proposal.Altair.Message)
	case eth2spec.DataVersionBellatrix:
		switch prop.Blinded {
		case false:
			return checkHashes(prop.Bellatrix, opts.Proposal.Bellatrix.Message)
		case true:
			return checkHashes(prop.BellatrixBlinded, opts.Proposal.BellatrixBlinded.Message)
		}
	case eth2spec.DataVersionCapella:
		switch prop.Blinded {
		case false:
			return checkHashes(prop.Capella, opts.Proposal.Capella.Message)
		case true:
			return checkHashes(prop.CapellaBlinded, opts.Proposal.CapellaBlinded.Message)
		}
	case eth2spec.DataVersionDeneb:
		switch prop.Blinded {
		case false:
			return checkHashes(prop.Deneb.Block, opts.Proposal.Deneb.SignedBlock.Message)
		case true:
			return checkHashes(prop.DenebBlinded, opts.Proposal.DenebBlinded.Message)
		}
	case eth2spec.DataVersionUnknown:
>>>>>>> c0c90baa
		return errors.New("unexpected block version", z.Str("version", prop.Version.String()))
	}

	return nil
}

<<<<<<< HEAD
// valPubkeyFromProposal returns the public key of the validator associated to this proposal.
// If the validator index does not belong to the configured cluster, this function will return an error.
func (c Component) valPubkeyFromProposal(ctx context.Context, opts *eth2api.SubmitProposalOpts) (core.PubKey, error) {
	idx, err := opts.Proposal.ProposerIndex()
	if err != nil {
		return "", errors.Wrap(err, "cannot fetch validator index from proposal")
	}

	activeVals, err := c.eth2Cl.ActiveValidators(ctx)
	if err != nil {
		return "", errors.Wrap(err, "cannot fetch active validators")
	}

	data, ok := activeVals[idx]
	if !ok {
		return "", errors.New(
			"validator index contained in proposal does not belong to this cluster",
			z.U64("validator_index", uint64(idx)),
		)
	}

	return core.PubKeyFrom48Bytes(data), nil
}

=======
>>>>>>> c0c90baa
func (c Component) SubmitProposal(ctx context.Context, opts *eth2api.SubmitProposalOpts) error {
	slot, err := opts.Proposal.Slot()
	if err != nil {
		return err
	}

	duty := core.NewProposerDuty(uint64(slot))

	pubkey, err := c.getProposerPubkey(ctx, duty)
	if err != nil {
		return err
	}

	prop, err := c.awaitProposalFunc(ctx, uint64(slot))
	if err != nil {
		return errors.Wrap(err, "could not fetch block definition from dutydb")
	}

<<<<<<< HEAD
	if err := c.propDataMatchesDuty(ctx, opts, prop); err != nil {
=======
	if err := propDataMatchesDuty(opts, prop); err != nil {
>>>>>>> c0c90baa
		return errors.Wrap(err, "consensus proposal and VC-submitted one do not match")
	}

	// Save Partially Signed Block to ParSigDB
	ctx = log.WithCtx(ctx, z.Any("duty", duty))

	signedData, err := core.NewPartialVersionedSignedProposal(opts.Proposal, c.shareIdx)
	if err != nil {
		return err
	}

	// Verify proposal signature
	err = c.verifyPartialSig(ctx, signedData, pubkey)
	if err != nil {
		return err
	}

	log.Debug(ctx, "Beacon proposal submitted by validator client", z.Str("block_version", opts.Proposal.Version.String()))

	set := core.ParSignedDataSet{pubkey: signedData}
	for _, sub := range c.subs {
		// No need to clone since sub auto clones.
		err = sub(ctx, duty, set)
		if err != nil {
			return err
		}
	}

	return nil
}

func (c Component) SubmitBlindedProposal(ctx context.Context, opts *eth2api.SubmitBlindedProposalOpts) error {
	slot, err := opts.Proposal.Slot()
	if err != nil {
		return err
	}

	duty := core.NewProposerDuty(uint64(slot))
	ctx = log.WithCtx(ctx, z.Any("duty", duty))

	pubkey, err := c.getProposerPubkey(ctx, duty)
	if err != nil {
		return err
	}

<<<<<<< HEAD
	// Save Partially Signed Blinded Block to ParSigDB

=======
>>>>>>> c0c90baa
	prop, err := c.awaitProposalFunc(ctx, uint64(slot))
	if err != nil {
		return errors.Wrap(err, "could not fetch block definition from dutydb")
	}

<<<<<<< HEAD
	if err := c.propDataMatchesDuty(ctx, opts, prop); err != nil {
=======
	if err := propDataMatchesDuty(&eth2api.SubmitProposalOpts{
		Common: opts.Common,
		Proposal: &eth2api.VersionedSignedProposal{
			Version:          opts.Proposal.Version,
			Blinded:          true,
			BellatrixBlinded: opts.Proposal.Bellatrix,
			CapellaBlinded:   opts.Proposal.Capella,
			DenebBlinded:     opts.Proposal.Deneb,
		},
		BroadcastValidation: opts.BroadcastValidation,
	}, prop); err != nil {
>>>>>>> c0c90baa
		return errors.Wrap(err, "consensus proposal and VC-submitted one do not match")
	}

	// Save Partially Signed Blinded Block to ParSigDB
	signedData, err := core.NewPartialVersionedSignedBlindedProposal(opts.Proposal, c.shareIdx)
	if err != nil {
		return err
	}

	// Verify Blinded block signature
	err = c.verifyPartialSig(ctx, signedData, pubkey)
	if err != nil {
		return err
	}

	log.Debug(ctx, "Blinded beacon block submitted by validator client")

	set := core.ParSignedDataSet{pubkey: signedData}
	for _, sub := range c.subs {
		// No need to clone since sub auto clones.
		err = sub(ctx, duty, set)
		if err != nil {
			return err
		}
	}

	return nil
}

// submitRegistration receives the partially signed validator (builder) registration.
func (c Component) submitRegistration(ctx context.Context, registration *eth2api.VersionedSignedValidatorRegistration) error {
	// Note this should be the group pubkey
	eth2Pubkey, err := registration.PubKey()
	if err != nil {
		return err
	}

	pubkey, err := core.PubKeyFromBytes(eth2Pubkey[:])
	if err != nil {
		return err
	}

	if _, ok := c.getPubShareFunc(eth2Pubkey); !ok {
		log.Debug(ctx, "Swallowing non-dv registration, "+
			"this is a known limitation for many validator clients", z.Any("pubkey", pubkey), c.swallowRegFilter)

		return nil
	}

	timestamp, err := registration.Timestamp()
	if err != nil {
		return err
	}
	slot, err := SlotFromTimestamp(ctx, c.eth2Cl, timestamp)
	if err != nil {
		return err
	}

	duty := core.NewBuilderRegistrationDuty(uint64(slot))
	ctx = log.WithCtx(ctx, z.Any("duty", duty))

	signedData, err := core.NewPartialVersionedSignedValidatorRegistration(registration, c.shareIdx)
	if err != nil {
		return err
	}

	// Verify registration signature.
	err = c.verifyPartialSig(ctx, signedData, pubkey)
	if err != nil {
		return err
	}

	// TODO(corver): Batch these for improved network performance
	set := core.ParSignedDataSet{pubkey: signedData}
	for _, sub := range c.subs {
		// No need to clone since sub auto clones.
		err = sub(ctx, duty, set)
		if err != nil {
			return err
		}
	}

	return nil
}

// SubmitValidatorRegistrations receives the partially signed validator (builder) registration.
func (c Component) SubmitValidatorRegistrations(ctx context.Context, registrations []*eth2api.VersionedSignedValidatorRegistration) error {
	if len(registrations) == 0 {
		return nil // Nothing to do
	}

	slot, err := SlotFromTimestamp(ctx, c.eth2Cl, time.Now())
	if err != nil {
		return err
	}

	// Swallow unexpected validator registrations from VCs (for ex: vouch)
	if !c.builderEnabled(uint64(slot)) {
		return nil
	}

	for _, registration := range registrations {
		err := c.submitRegistration(ctx, registration)
		if err != nil {
			return err
		}
	}

	return nil
}

// SubmitVoluntaryExit receives the partially signed voluntary exit.
func (c Component) SubmitVoluntaryExit(ctx context.Context, exit *eth2p0.SignedVoluntaryExit) error {
	vals, err := c.eth2Cl.ActiveValidators(ctx)
	if err != nil {
		return err
	}

	eth2Pubkey, ok := vals[exit.Message.ValidatorIndex]
	if !ok {
		return errors.New("validator not found")
	}

	pubkey, err := core.PubKeyFromBytes(eth2Pubkey[:])
	if err != nil {
		return err
	}

	// Use 1st slot in exit epoch for duty.
	slotsPerEpoch, err := c.eth2Cl.SlotsPerEpoch(ctx)
	if err != nil {
		return err
	}

	duty := core.NewVoluntaryExit(slotsPerEpoch * uint64(exit.Message.Epoch))
	ctx = log.WithCtx(ctx, z.Any("duty", duty))

	parSigData := core.NewPartialSignedVoluntaryExit(exit, c.shareIdx)

	// Verify voluntary exit signature
	err = c.verifyPartialSig(ctx, parSigData, pubkey)
	if err != nil {
		return err
	}

	log.Info(ctx, "Voluntary exit submitted by validator client")

	for _, sub := range c.subs {
		// No need to clone since sub auto clones.
		err := sub(ctx, duty, core.ParSignedDataSet{pubkey: parSigData})
		if err != nil {
			return err
		}
	}

	return nil
}

// AggregateBeaconCommitteeSelections returns aggregate beacon committee selection proofs.
func (c Component) AggregateBeaconCommitteeSelections(ctx context.Context, selections []*eth2exp.BeaconCommitteeSelection) ([]*eth2exp.BeaconCommitteeSelection, error) {
	vals, err := c.eth2Cl.ActiveValidators(ctx)
	if err != nil {
		return nil, err
	}

	psigsBySlot := make(map[eth2p0.Slot]core.ParSignedDataSet)
	for _, selection := range selections {
		eth2Pubkey, ok := vals[selection.ValidatorIndex]
		if !ok {
			return nil, errors.New("validator not found", z.Any("provided", selection.ValidatorIndex), z.Any("expected", vals.Indices()))
		}

		pubkey, err := core.PubKeyFromBytes(eth2Pubkey[:])
		if err != nil {
			return nil, err
		}

		parSigData := core.NewPartialSignedBeaconCommitteeSelection(selection, c.shareIdx)

		// Verify slot signature.
		err = c.verifyPartialSig(ctx, parSigData, pubkey)
		if err != nil {
			return nil, err
		}

		_, ok = psigsBySlot[selection.Slot]
		if !ok {
			psigsBySlot[selection.Slot] = make(core.ParSignedDataSet)
		}

		psigsBySlot[selection.Slot][pubkey] = parSigData
	}

	for slot, data := range psigsBySlot {
		duty := core.NewPrepareAggregatorDuty(uint64(slot))
		for _, sub := range c.subs {
			err = sub(ctx, duty, data)
			if err != nil {
				return nil, err
			}
		}
	}

	return c.getAggregateBeaconCommSelection(ctx, psigsBySlot)
}

// AggregateAttestation returns the aggregate attestation for the given attestation root.
// It does a blocking query to DutyAggregator unsigned data from dutyDB.
func (c Component) AggregateAttestation(ctx context.Context, opts *eth2api.AggregateAttestationOpts) (*eth2api.Response[*eth2p0.Attestation], error) {
	aggAtt, err := c.awaitAggAttFunc(ctx, uint64(opts.Slot), opts.AttestationDataRoot)
	if err != nil {
		return nil, err
	}

	return wrapResponse(aggAtt), nil
}

// SubmitAggregateAttestations receives partially signed aggregateAndProofs.
// - It verifies partial signature on AggregateAndProof.
// - It then calls all the subscribers for further steps on partially signed aggregate and proof.
func (c Component) SubmitAggregateAttestations(ctx context.Context, aggregateAndProofs []*eth2p0.SignedAggregateAndProof) error {
	vals, err := c.eth2Cl.ActiveValidators(ctx)
	if err != nil {
		return err
	}

	psigsBySlot := make(map[eth2p0.Slot]core.ParSignedDataSet)
	for _, agg := range aggregateAndProofs {
		slot := agg.Message.Aggregate.Data.Slot
		eth2Pubkey, ok := vals[agg.Message.AggregatorIndex]
		if !ok {
			return errors.New("validator not found")
		}

		pk, err := core.PubKeyFromBytes(eth2Pubkey[:])
		if err != nil {
			return err
		}

		// Verify inner selection proof (outcome of DutyPrepareAggregator).
		if !c.insecureTest {
			err = signing.VerifyAggregateAndProofSelection(ctx, c.eth2Cl, tbls.PublicKey(eth2Pubkey), agg.Message)
			if err != nil {
				return err
			}
		}

		parSigData := core.NewPartialSignedAggregateAndProof(agg, c.shareIdx)

		// Verify outer partial signature.
		err = c.verifyPartialSig(ctx, parSigData, pk)
		if err != nil {
			return err
		}

		_, ok = psigsBySlot[slot]
		if !ok {
			psigsBySlot[slot] = make(core.ParSignedDataSet)
		}

		psigsBySlot[slot][pk] = parSigData
	}

	for slot, data := range psigsBySlot {
		duty := core.NewAggregatorDuty(uint64(slot))
		for _, sub := range c.subs {
			err = sub(ctx, duty, data)
			if err != nil {
				return err
			}
		}
	}

	return nil
}

// SyncCommitteeContribution returns sync committee contribution data for the given subcommittee and beacon block root.
func (c Component) SyncCommitteeContribution(ctx context.Context, opts *eth2api.SyncCommitteeContributionOpts) (*eth2api.Response[*altair.SyncCommitteeContribution], error) {
	contrib, err := c.awaitSyncContributionFunc(ctx, uint64(opts.Slot), opts.SubcommitteeIndex, opts.BeaconBlockRoot)
	if err != nil {
		return nil, err
	}

	return wrapResponse(contrib), nil
}

// SubmitSyncCommitteeMessages receives the partially signed altair.SyncCommitteeMessage.
func (c Component) SubmitSyncCommitteeMessages(ctx context.Context, messages []*altair.SyncCommitteeMessage) error {
	vals, err := c.eth2Cl.ActiveValidators(ctx)
	if err != nil {
		return err
	}

	psigsBySlot := make(map[eth2p0.Slot]core.ParSignedDataSet)
	for _, msg := range messages {
		slot := msg.Slot
		eth2Pubkey, ok := vals[msg.ValidatorIndex]
		if !ok {
			return errors.New("validator not found")
		}

		pk, err := core.PubKeyFromBytes(eth2Pubkey[:])
		if err != nil {
			return err
		}

		parSigData := core.NewPartialSignedSyncMessage(msg, c.shareIdx)
		err = c.verifyPartialSig(ctx, parSigData, pk)
		if err != nil {
			return err
		}

		_, ok = psigsBySlot[slot]
		if !ok {
			psigsBySlot[slot] = make(core.ParSignedDataSet)
		}

		psigsBySlot[slot][pk] = core.NewPartialSignedSyncMessage(msg, c.shareIdx)
	}

	for slot, data := range psigsBySlot {
		duty := core.NewSyncMessageDuty(uint64(slot))
		for _, sub := range c.subs {
			err = sub(ctx, duty, data)
			if err != nil {
				return err
			}
		}
	}

	return nil
}

// SubmitSyncCommitteeContributions receives partially signed altair.SignedContributionAndProof.
// - It verifies partial signature on ContributionAndProof.
// - It then calls all the subscribers for further steps on partially signed contribution and proof.
func (c Component) SubmitSyncCommitteeContributions(ctx context.Context, contributionAndProofs []*altair.SignedContributionAndProof) error {
	vals, err := c.eth2Cl.ActiveValidators(ctx)
	if err != nil {
		return err
	}

	psigsBySlot := make(map[eth2p0.Slot]core.ParSignedDataSet)
	for _, contrib := range contributionAndProofs {
		var (
			slot = contrib.Message.Contribution.Slot
			vIdx = contrib.Message.AggregatorIndex
		)
		eth2Pubkey, ok := vals[vIdx]
		if !ok {
			return errors.New("validator not found")
		}

		pk, err := core.PubKeyFromBytes(eth2Pubkey[:])
		if err != nil {
			return err
		}

		// Verify inner selection proof.
		if !c.insecureTest {
			msg := core.NewSyncContributionAndProof(contrib.Message)
			err = core.VerifyEth2SignedData(ctx, c.eth2Cl, msg, tbls.PublicKey(eth2Pubkey))
			if err != nil {
				return err
			}
		}

		// Verify outer partial signature.
		parSigData := core.NewPartialSignedSyncContributionAndProof(contrib, c.shareIdx)
		err = c.verifyPartialSig(ctx, parSigData, pk)
		if err != nil {
			return err
		}

		_, ok = psigsBySlot[slot]
		if !ok {
			psigsBySlot[slot] = make(core.ParSignedDataSet)
		}

		psigsBySlot[slot][pk] = parSigData
	}

	for slot, data := range psigsBySlot {
		duty := core.NewSyncContributionDuty(uint64(slot))
		for _, sub := range c.subs {
			err = sub(ctx, duty, data)
			if err != nil {
				return err
			}
		}
	}

	return nil
}

// AggregateSyncCommitteeSelections returns aggregate sync committee selection proofs.
func (c Component) AggregateSyncCommitteeSelections(ctx context.Context, partialSelections []*eth2exp.SyncCommitteeSelection) ([]*eth2exp.SyncCommitteeSelection, error) {
	vals, err := c.eth2Cl.ActiveValidators(ctx)
	if err != nil {
		return nil, err
	}

	psigsBySlot := make(map[eth2p0.Slot]core.ParSignedDataSet)
	for _, selection := range partialSelections {
		eth2Pubkey, ok := vals[selection.ValidatorIndex]
		if !ok {
			return nil, errors.New("validator not found")
		}

		pubkey, err := core.PubKeyFromBytes(eth2Pubkey[:])
		if err != nil {
			return nil, err
		}

		parSigData := core.NewPartialSignedSyncCommitteeSelection(selection, c.shareIdx)

		// Verify selection proof.
		err = c.verifyPartialSig(ctx, parSigData, pubkey)
		if err != nil {
			return nil, err
		}

		_, ok = psigsBySlot[selection.Slot]
		if !ok {
			psigsBySlot[selection.Slot] = make(core.ParSignedDataSet)
		}

		psigsBySlot[selection.Slot][pubkey] = parSigData
	}

	for slot, data := range psigsBySlot {
		duty := core.NewPrepareSyncContributionDuty(uint64(slot))
		for _, sub := range c.subs {
			err = sub(ctx, duty, data)
			if err != nil {
				return nil, err
			}
		}
	}

	return c.getAggregateSyncCommSelection(ctx, psigsBySlot)
}

// ProposerDuties obtains proposer duties for the given options.
func (c Component) ProposerDuties(ctx context.Context, opts *eth2api.ProposerDutiesOpts) (*eth2api.Response[[]*eth2v1.ProposerDuty], error) {
	eth2Resp, err := c.eth2Cl.ProposerDuties(ctx, opts)
	if err != nil {
		return nil, err
	}
	duties := eth2Resp.Data

	// Replace root public keys with public shares
	for i := range len(duties) {
		if duties[i] == nil {
			return nil, errors.New("proposer duty cannot be nil")
		}

		pubshare, ok := c.getPubShareFunc(duties[i].PubKey)
		if !ok {
			// Ignore unknown validators since ProposerDuties returns ALL proposers for the epoch if validatorIndices is empty.
			continue
		}
		duties[i].PubKey = pubshare
	}

	return wrapResponseWithMetadata(duties, eth2Resp.Metadata), nil
}

func (c Component) AttesterDuties(ctx context.Context, opts *eth2api.AttesterDutiesOpts) (*eth2api.Response[[]*eth2v1.AttesterDuty], error) {
	eth2Resp, err := c.eth2Cl.AttesterDuties(ctx, opts)
	if err != nil {
		return nil, err
	}
	duties := eth2Resp.Data

	// Replace root public keys with public shares.
	for i := range len(duties) {
		if duties[i] == nil {
			return nil, errors.New("attester duty cannot be nil")
		}

		pubshare, ok := c.getPubShareFunc(duties[i].PubKey)
		if !ok {
			return nil, errors.New("pubshare not found")
		}
		duties[i].PubKey = pubshare
	}

	return wrapResponseWithMetadata(duties, eth2Resp.Metadata), nil
}

// SyncCommitteeDuties obtains sync committee duties. If validatorIndices is nil it will return all duties for the given epoch.
func (c Component) SyncCommitteeDuties(ctx context.Context, opts *eth2api.SyncCommitteeDutiesOpts) (*eth2api.Response[[]*eth2v1.SyncCommitteeDuty], error) {
	eth2Resp, err := c.eth2Cl.SyncCommitteeDuties(ctx, opts)
	if err != nil {
		return nil, err
	}
	duties := eth2Resp.Data

	// Replace root public keys with public shares.
	for i := range len(duties) {
		if duties[i] == nil {
			return nil, errors.New("sync committee duty cannot be nil")
		}

		pubshare, ok := c.getPubShareFunc(duties[i].PubKey)
		if !ok {
			return nil, errors.New("pubshare not found")
		}
		duties[i].PubKey = pubshare
	}

	return wrapResponse(duties), nil
}

func (c Component) Validators(ctx context.Context, opts *eth2api.ValidatorsOpts) (*eth2api.Response[map[eth2p0.ValidatorIndex]*eth2v1.Validator], error) {
	if len(opts.PubKeys) == 0 && len(opts.Indices) == 0 {
		// fetch all validators
		eth2Resp, err := c.eth2Cl.Validators(ctx, opts)
		if err != nil {
			return nil, err
		}

		convertedVals, err := c.convertValidators(eth2Resp.Data, len(opts.Indices) == 0)
		if err != nil {
			return nil, err
		}

		return wrapResponse(convertedVals), nil
	}

	cachedValidators, err := c.eth2Cl.CompleteValidators(ctx)
	if err != nil {
		return nil, errors.Wrap(err, "can't fetch complete validators cache")
	}

	// Match pubshares to the associated full validator public key
	var pubkeys []eth2p0.BLSPubKey
	for _, pubshare := range opts.PubKeys {
		pubkey, err := c.getPubKeyFunc(pubshare)
		if err != nil {
			return nil, err
		}

		pubkeys = append(pubkeys, pubkey)
	}

	var (
		nonCachedPubkeys []eth2p0.BLSPubKey
		ret              = make(map[eth2p0.ValidatorIndex]*eth2v1.Validator)
	)

	// Index cached validators by their pubkey for quicker lookup
	cvMap := make(map[eth2p0.BLSPubKey]eth2p0.ValidatorIndex)
	for vIdx, cpubkey := range cachedValidators {
		cvMap[cpubkey.Validator.PublicKey] = vIdx
	}

	// Check if any of the pubkeys passed as argument are already cached
	for _, ncVal := range pubkeys {
		vIdx, ok := cvMap[ncVal]
		if !ok {
			nonCachedPubkeys = append(nonCachedPubkeys, ncVal)
			continue
		}

		ret[vIdx] = cachedValidators[vIdx]
	}

	if len(nonCachedPubkeys) != 0 || len(opts.Indices) > 0 {
		log.Debug(ctx, "Requesting validators to upstream beacon node", z.Int("non_cached_pubkeys_amount", len(nonCachedPubkeys)), z.Int("indices", len(opts.Indices)))

		opts.PubKeys = nonCachedPubkeys

		eth2Resp, err := c.eth2Cl.Validators(ctx, opts)
		if err != nil {
			return nil, errors.Wrap(err, "fetching non-cached validators from BN")
		}
		for idx, val := range eth2Resp.Data {
			ret[idx] = val
		}
	} else {
		log.Debug(ctx, "All validators requested were cached", z.Int("amount_requested", len(opts.PubKeys)))
	}

	convertedVals, err := c.convertValidators(ret, len(opts.Indices) == 0)
	if err != nil {
		return nil, err
	}

	return wrapResponse(convertedVals), nil
}

// NodeVersion returns the current version of charon.
func (Component) NodeVersion(context.Context, *eth2api.NodeVersionOpts) (*eth2api.Response[string], error) {
	commitSHA, _ := version.GitCommit()
	charonVersion := fmt.Sprintf("obolnetwork/charon/%v-%s/%s-%s", version.Version, commitSHA, runtime.GOARCH, runtime.GOOS)

	return wrapResponse(charonVersion), nil
}

// convertValidators returns the validator map with root public keys replaced by public shares for all validators that are part of the cluster.
func (c Component) convertValidators(vals map[eth2p0.ValidatorIndex]*eth2v1.Validator, ignoreNotFound bool) (map[eth2p0.ValidatorIndex]*eth2v1.Validator, error) {
	resp := make(map[eth2p0.ValidatorIndex]*eth2v1.Validator)
	for vIdx, rawVal := range vals {
		if rawVal == nil || rawVal.Validator == nil {
			return nil, errors.New("validator data cannot be nil")
		}

		innerVal := *rawVal.Validator

		pubshare, ok := c.getPubShareFunc(innerVal.PublicKey)
		if !ok && !ignoreNotFound {
			return nil, errors.New("pubshare not found")
		} else if ok {
			innerVal.PublicKey = pubshare
		}

		var val eth2v1.Validator
		val.Index = rawVal.Index
		val.Status = rawVal.Status
		val.Balance = rawVal.Balance
		val.Validator = &innerVal

		resp[vIdx] = &val
	}

	return resp, nil
}

func (c Component) getProposerPubkey(ctx context.Context, duty core.Duty) (core.PubKey, error) {
	// Get proposer pubkey (this is a blocking query).
	defSet, err := c.dutyDefFunc(ctx, duty)
	if err != nil {
		return "", err
	} else if len(defSet) != 1 {
		return "", errors.New("unexpected amount of proposer duties")
	}

	// There should be single duty proposer for the slot
	var pubkey core.PubKey
	for pk := range defSet {
		pubkey = pk
	}

	return pubkey, nil
}

func (c Component) verifyPartialSig(ctx context.Context, parSig core.ParSignedData, pubkey core.PubKey) error {
	if c.insecureTest {
		return nil
	}

	pubshare, err := c.getVerifyShareFunc(pubkey)
	if err != nil {
		return err
	}

	eth2Signed, ok := parSig.SignedData.(core.Eth2SignedData)
	if !ok {
		return errors.New("invalid eth2 signed data")
	}

	return core.VerifyEth2SignedData(ctx, c.eth2Cl, eth2Signed, pubshare)
}

func (c Component) getAggregateBeaconCommSelection(ctx context.Context, psigsBySlot map[eth2p0.Slot]core.ParSignedDataSet) ([]*eth2exp.BeaconCommitteeSelection, error) {
	var resp []*eth2exp.BeaconCommitteeSelection
	for slot, data := range psigsBySlot {
		duty := core.NewPrepareAggregatorDuty(uint64(slot))
		for pk := range data {
			// Query aggregated subscription from aggsigdb for each duty and public key (this is blocking).
			s, err := c.awaitAggSigDBFunc(ctx, duty, pk)
			if err != nil {
				return nil, err
			}

			sub, ok := s.(core.BeaconCommitteeSelection)
			if !ok {
				return nil, errors.New("invalid beacon committee selection")
			}

			resp = append(resp, &sub.BeaconCommitteeSelection)
		}
	}

	return resp, nil
}

func (c Component) getAggregateSyncCommSelection(ctx context.Context, psigsBySlot map[eth2p0.Slot]core.ParSignedDataSet) ([]*eth2exp.SyncCommitteeSelection, error) {
	var resp []*eth2exp.SyncCommitteeSelection
	for slot, data := range psigsBySlot {
		duty := core.NewPrepareSyncContributionDuty(uint64(slot))
		for pk := range data {
			// Query aggregated sync committee selection from aggsigdb for each duty and public key (this is blocking).
			s, err := c.awaitAggSigDBFunc(ctx, duty, pk)
			if err != nil {
				return nil, err
			}

			sub, ok := s.(core.SyncCommitteeSelection)
			if !ok {
				return nil, errors.New("invalid sync committee selection")
			}

			resp = append(resp, &sub.SyncCommitteeSelection)
		}
	}

	return resp, nil
}

// ProposerConfig returns the proposer configuration for all validators.
func (c Component) ProposerConfig(ctx context.Context) (*eth2exp.ProposerConfigResponse, error) {
	resp := eth2exp.ProposerConfigResponse{
		Proposers: make(map[eth2p0.BLSPubKey]eth2exp.ProposerConfig),
		Default: eth2exp.ProposerConfig{ // Default doesn't make sense, disable for now.
			FeeRecipient: zeroAddress,
			Builder: eth2exp.Builder{
				Enabled:  false,
				GasLimit: gasLimit,
			},
		},
	}

	eth2Resp, err := c.eth2Cl.Spec(ctx, &eth2api.SpecOpts{})
	if err != nil {
		return nil, err
	}

	slotDuration, ok := eth2Resp.Data["SECONDS_PER_SLOT"].(time.Duration)
	if !ok {
		return nil, errors.New("fetch slot duration")
	}

	timestamp, err := c.eth2Cl.GenesisTime(ctx)
	if err != nil {
		return nil, err
	}
	timestamp = timestamp.Add(slotDuration) // Use slot 1 for timestamp to override pre-generated registrations.

	slot, err := SlotFromTimestamp(ctx, c.eth2Cl, time.Now())
	if err != nil {
		return nil, err
	}

	for pubkey, pubshare := range c.sharesByKey {
		eth2Share, err := pubshare.ToETH2()
		if err != nil {
			return nil, err
		}

		resp.Proposers[eth2Share] = eth2exp.ProposerConfig{
			FeeRecipient: c.feeRecipientFunc(pubkey),
			Builder: eth2exp.Builder{
				Enabled:  c.builderEnabled(uint64(slot)),
				GasLimit: gasLimit,
				Overrides: map[string]string{
					"timestamp":  strconv.FormatInt(timestamp.Unix(), 10),
					"public_key": string(pubkey),
				},
			},
		}
	}

	return &resp, nil
}

// wrapResponse wraps the provided data into an API Response and returns the response.
func wrapResponse[T any](data T) *eth2api.Response[T] {
	return &eth2api.Response[T]{Data: data}
}

// wrapResponseWithMetadata wraps the provided data and metadata into an API Response and returns the response.
func wrapResponseWithMetadata[T any](data T, metadata map[string]any) *eth2api.Response[T] {
	return &eth2api.Response[T]{Data: data, Metadata: metadata}
}<|MERGE_RESOLUTION|>--- conflicted
+++ resolved
@@ -13,11 +13,7 @@
 
 	eth2api "github.com/attestantio/go-eth2-client/api"
 	eth2v1 "github.com/attestantio/go-eth2-client/api/v1"
-<<<<<<< HEAD
-	"github.com/attestantio/go-eth2-client/spec"
-=======
 	eth2spec "github.com/attestantio/go-eth2-client/spec"
->>>>>>> c0c90baa
 	"github.com/attestantio/go-eth2-client/spec/altair"
 	eth2p0 "github.com/attestantio/go-eth2-client/spec/phase0"
 	ssz "github.com/ferranbt/fastssz"
@@ -400,12 +396,8 @@
 	return wrapResponse(proposal), nil
 }
 
-<<<<<<< HEAD
-func (c Component) propDataMatchesDuty(ctx context.Context, opts *eth2api.SubmitProposalOpts, prop *eth2api.VersionedProposal) error {
-=======
 // propDataMatchesDuty checks that the VC-signed proposal data and prop are the same.
 func propDataMatchesDuty(opts *eth2api.SubmitProposalOpts, prop *eth2api.VersionedProposal) error {
->>>>>>> c0c90baa
 	ourPropIdx, err := prop.ProposerIndex()
 	if err != nil {
 		return errors.Wrap(err, "cannot fetch validator index from dutydb proposal")
@@ -447,11 +439,7 @@
 		}
 
 		if d2 == nil {
-<<<<<<< HEAD
-			return errors.New("VC proposal data for the associated dutydb proposal is nil")
-=======
 			return errors.New("validator client proposal data for the associated dutydb proposal is nil")
->>>>>>> c0c90baa
 		}
 
 		vc, err := d2.HashTreeRoot()
@@ -467,51 +455,6 @@
 	}
 
 	switch prop.Version {
-<<<<<<< HEAD
-	case spec.DataVersionPhase0:
-		return checkHashes(prop.Phase0, opts.Proposal.Phase0.Message)
-	case spec.DataVersionAltair:
-		return checkHashes(prop.Altair, opts.Proposal.Altair.Message)
-	case spec.DataVersionBellatrix:
-		var (
-			ddbData ssz.HashRoot = prop.Bellatrix
-			vcData  ssz.HashRoot = opts.Proposal.Bellatrix
-		)
-
-		if prop.Blinded {
-			ddbData = prop.BellatrixBlinded
-			vcData = opts.Proposal.BellatrixBlinded
-		}
-
-		return checkHashes(ddbData, vcData)
-	case spec.DataVersionCapella:
-
-		var (
-			ddbData ssz.HashRoot = prop.Capella
-			vcData  ssz.HashRoot = opts.Proposal.Capella
-		)
-
-		if prop.Blinded {
-			ddbData = prop.CapellaBlinded
-			vcData = opts.Proposal.CapellaBlinded
-		}
-
-		return checkHashes(ddbData, vcData)
-	case spec.DataVersionDeneb:
-
-		var (
-			ddbData ssz.HashRoot = prop.Deneb
-			vcData  ssz.HashRoot = opts.Proposal.Deneb
-		)
-
-		if prop.Blinded {
-			ddbData = prop.DenebBlinded
-			vcData = opts.Proposal.DenebBlinded
-		}
-
-		return checkHashes(ddbData, vcData)
-	case spec.DataVersionUnknown:
-=======
 	case eth2spec.DataVersionPhase0:
 		return checkHashes(prop.Phase0, opts.Proposal.Phase0.Message)
 	case eth2spec.DataVersionAltair:
@@ -538,40 +481,12 @@
 			return checkHashes(prop.DenebBlinded, opts.Proposal.DenebBlinded.Message)
 		}
 	case eth2spec.DataVersionUnknown:
->>>>>>> c0c90baa
 		return errors.New("unexpected block version", z.Str("version", prop.Version.String()))
 	}
 
 	return nil
 }
 
-<<<<<<< HEAD
-// valPubkeyFromProposal returns the public key of the validator associated to this proposal.
-// If the validator index does not belong to the configured cluster, this function will return an error.
-func (c Component) valPubkeyFromProposal(ctx context.Context, opts *eth2api.SubmitProposalOpts) (core.PubKey, error) {
-	idx, err := opts.Proposal.ProposerIndex()
-	if err != nil {
-		return "", errors.Wrap(err, "cannot fetch validator index from proposal")
-	}
-
-	activeVals, err := c.eth2Cl.ActiveValidators(ctx)
-	if err != nil {
-		return "", errors.Wrap(err, "cannot fetch active validators")
-	}
-
-	data, ok := activeVals[idx]
-	if !ok {
-		return "", errors.New(
-			"validator index contained in proposal does not belong to this cluster",
-			z.U64("validator_index", uint64(idx)),
-		)
-	}
-
-	return core.PubKeyFrom48Bytes(data), nil
-}
-
-=======
->>>>>>> c0c90baa
 func (c Component) SubmitProposal(ctx context.Context, opts *eth2api.SubmitProposalOpts) error {
 	slot, err := opts.Proposal.Slot()
 	if err != nil {
@@ -590,11 +505,7 @@
 		return errors.Wrap(err, "could not fetch block definition from dutydb")
 	}
 
-<<<<<<< HEAD
-	if err := c.propDataMatchesDuty(ctx, opts, prop); err != nil {
-=======
 	if err := propDataMatchesDuty(opts, prop); err != nil {
->>>>>>> c0c90baa
 		return errors.Wrap(err, "consensus proposal and VC-submitted one do not match")
 	}
 
@@ -640,19 +551,11 @@
 		return err
 	}
 
-<<<<<<< HEAD
-	// Save Partially Signed Blinded Block to ParSigDB
-
-=======
->>>>>>> c0c90baa
 	prop, err := c.awaitProposalFunc(ctx, uint64(slot))
 	if err != nil {
 		return errors.Wrap(err, "could not fetch block definition from dutydb")
 	}
 
-<<<<<<< HEAD
-	if err := c.propDataMatchesDuty(ctx, opts, prop); err != nil {
-=======
 	if err := propDataMatchesDuty(&eth2api.SubmitProposalOpts{
 		Common: opts.Common,
 		Proposal: &eth2api.VersionedSignedProposal{
@@ -664,7 +567,6 @@
 		},
 		BroadcastValidation: opts.BroadcastValidation,
 	}, prop); err != nil {
->>>>>>> c0c90baa
 		return errors.Wrap(err, "consensus proposal and VC-submitted one do not match")
 	}
 

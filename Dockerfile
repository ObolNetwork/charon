--- conflicted
+++ resolved
@@ -1,10 +1,5 @@
 # Container for building Go binary.
-<<<<<<< HEAD
-FROM golang:1.23.1-bookworm AS builder
-
-=======
 FROM golang:1.23.2-bookworm AS builder
->>>>>>> 144b323a
 # Install dependencies
 RUN apt-get update && apt-get install -y --no-install-recommends build-essential git
 

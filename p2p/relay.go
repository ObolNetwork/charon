--- conflicted
+++ resolved
@@ -80,21 +80,10 @@
 
 			refresh := time.After(refreshDelay)
 
-<<<<<<< HEAD
-			var done bool
-			for !done {
-				select {
-				case <-ctx.Done():
-					done = true
-				case <-refresh:
-					done = true
-				}
-=======
 			select {
 			case <-ctx.Done():
 				return nil
 			case <-refresh:
->>>>>>> eeab76e1
 			}
 
 			log.Debug(ctx, "Refreshing relay circuit reservation")

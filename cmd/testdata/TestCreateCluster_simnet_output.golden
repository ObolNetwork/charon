Created charon cluster:
 --split-existing-keys=false
 --config=true
 --config-simnet=true
 --config-binary=charon

charon/
├─ manifest.json	Cluster manifest defines the cluster; used by all nodes
<<<<<<< HEAD
├─ deposit-data.json	Deposit data file used to activate the Distributed Validator
=======
├─ deposit-data.json	Deposit data file is used to activate a Distributed Validator on DV Launchpad
>>>>>>> f6c7a696
├─ run_cluster.sh	Convenience script to run all nodes
├─ teamocil.yml		Teamocil config for splitting logs in tmux panes
├─ node[0-3]/		Directory for each node
│  ├─ p2pkey		P2P networking private key for node authentication
│  ├─ keystore-*.json	Validator private share key for duty signing
│  ├─ keystore-*.txt	Keystore password files for keystore-*.json
│  ├─ run.sh		Config script to run the node<|MERGE_RESOLUTION|>--- conflicted
+++ resolved
@@ -6,11 +6,7 @@
 
 charon/
 ├─ manifest.json	Cluster manifest defines the cluster; used by all nodes
-<<<<<<< HEAD
-├─ deposit-data.json	Deposit data file used to activate the Distributed Validator
-=======
 ├─ deposit-data.json	Deposit data file is used to activate a Distributed Validator on DV Launchpad
->>>>>>> f6c7a696
 ├─ run_cluster.sh	Convenience script to run all nodes
 ├─ teamocil.yml		Teamocil config for splitting logs in tmux panes
 ├─ node[0-3]/		Directory for each node

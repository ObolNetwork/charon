// Copyright © 2022-2024 Obol Labs Inc. Licensed under the terms of a Business Source License 1.1

package cmd

import (
	"bytes"
	"context"
	"crypto/rand"
	"encoding/hex"
	"encoding/json"
	"fmt"
	"io"
	"net/url"
	"os"
	"path"
	"path/filepath"
	"strings"
	"testing"
	"time"

	eth2api "github.com/attestantio/go-eth2-client/api"
	eth2v1 "github.com/attestantio/go-eth2-client/api/v1"
	eth2spec "github.com/attestantio/go-eth2-client/spec"
	eth2p0 "github.com/attestantio/go-eth2-client/spec/phase0"
	k1 "github.com/decred/dcrd/dcrec/secp256k1/v4"
	"github.com/spf13/cobra"
	"github.com/spf13/pflag"
	keystorev4 "github.com/wealdtech/go-eth2-wallet-encryptor-keystorev4"

	"github.com/obolnetwork/charon/app/errors"
	"github.com/obolnetwork/charon/app/k1util"
	"github.com/obolnetwork/charon/app/log"
	"github.com/obolnetwork/charon/app/obolapi"
	"github.com/obolnetwork/charon/app/z"
	"github.com/obolnetwork/charon/cluster"
	"github.com/obolnetwork/charon/core"
	"github.com/obolnetwork/charon/core/consensus/protocols"
	"github.com/obolnetwork/charon/eth2util"
	"github.com/obolnetwork/charon/eth2util/deposit"
	"github.com/obolnetwork/charon/eth2util/enr"
	"github.com/obolnetwork/charon/eth2util/keymanager"
	"github.com/obolnetwork/charon/eth2util/keystore"
	"github.com/obolnetwork/charon/eth2util/registration"
	"github.com/obolnetwork/charon/p2p"
	"github.com/obolnetwork/charon/tbls"
	"github.com/obolnetwork/charon/tbls/tblsconv"
)

const (
	// zeroAddress is not owned by any user, is often associated with token burn & mint/genesis events and used as a generic null address.
	// See https://etherscan.io/address/0x0000000000000000000000000000000000000000.
	zeroAddress    = "0x0000000000000000000000000000000000000000"
	defaultNetwork = "mainnet"
	minNodes       = 3
	minThreshold   = 2
)

type clusterConfig struct {
	Name       string
	ClusterDir string
	DefFile    string
	Clean      bool

	KeymanagerAddrs      []string
	KeymanagerAuthTokens []string

	NumNodes          int
	Threshold         int
	FeeRecipientAddrs []string
	WithdrawalAddrs   []string
	Network           string
	NumDVs            int

	DepositAmounts []int // Amounts specified in ETH (integers).

	SplitKeys    bool
	SplitKeysDir string

	InsecureKeys bool

	PublishAddr string
	Publish     bool

	ConsensusProtocol string

	testnetConfig eth2util.Network
}

func newCreateClusterCmd(runFunc func(context.Context, io.Writer, clusterConfig) error) *cobra.Command {
	var conf clusterConfig

	cmd := &cobra.Command{
		Use:   "cluster",
		Short: "Create private keys and configuration files needed to run a distributed validator cluster locally",
		Long: "Creates a local charon cluster configuration including validator keys, charon p2p keys, cluster-lock.json and deposit-data.json file(s). " +
			"See flags for supported features.",
		RunE: func(cmd *cobra.Command, args []string) error { //nolint:revive // keep args variable name for clarity
			return runFunc(cmd.Context(), cmd.OutOrStdout(), conf)
		},
	}

	bindClusterFlags(cmd.Flags(), &conf)
	bindInsecureFlags(cmd.Flags(), &conf.InsecureKeys)

	wrapPreRunE(cmd, func(cmd *cobra.Command, _ []string) error {
		thresholdPresent := cmd.Flags().Lookup("threshold").Changed

		if thresholdPresent {
			if conf.Threshold < minThreshold {
				return errors.New("threshold must be greater than 1", z.Int("threshold", conf.Threshold), z.Int("min", minThreshold))
			}
			if conf.Threshold > conf.NumNodes {
				return errors.New("threshold cannot be greater than number of operators",
					z.Int("threshold", conf.Threshold), z.Int("operators", conf.NumNodes))
			}
		}

		return nil
	})

	return cmd
}

func bindClusterFlags(flags *pflag.FlagSet, config *clusterConfig) {
	flags.StringVar(&config.Name, "name", "", "The cluster name")
	flags.StringVar(&config.ClusterDir, "cluster-dir", "./", "The target folder to create the cluster in.")
	flags.StringVar(&config.DefFile, "definition-file", "", "Optional path to a cluster definition file or an HTTP URL. This overrides all other configuration flags.")
	flags.StringSliceVar(&config.KeymanagerAddrs, "keymanager-addresses", nil, "Comma separated list of keymanager URLs to import validator key shares to. Note that multiple addresses are required, one for each node in the cluster, with node0's keyshares being imported to the first address, node1's keyshares to the second, and so on.")
	flags.StringSliceVar(&config.KeymanagerAuthTokens, "keymanager-auth-tokens", nil, "Authentication bearer tokens to interact with the keymanager URLs. Don't include the \"Bearer\" symbol, only include the api-token.")
	flags.IntVar(&config.NumNodes, "nodes", 0, "The number of charon nodes in the cluster. Minimum is 3.")
	flags.IntVar(&config.Threshold, "threshold", 0, "Optional override of threshold required for signature reconstruction. Defaults to ceil(n*2/3) if zero. Warning, non-default values decrease security.")
	flags.StringSliceVar(&config.FeeRecipientAddrs, "fee-recipient-addresses", nil, "Comma separated list of Ethereum addresses of the fee recipient for each validator. Either provide a single fee recipient address or fee recipient addresses for each validator.")
	flags.StringSliceVar(&config.WithdrawalAddrs, "withdrawal-addresses", nil, "Comma separated list of Ethereum addresses to receive the returned stake and accrued rewards for each validator. Either provide a single withdrawal address or withdrawal addresses for each validator.")
	flags.StringVar(&config.Network, "network", "", "Ethereum network to create validators for. Options: mainnet, goerli, sepolia, holesky, gnosis, chiado.")
	flags.IntVar(&config.NumDVs, "num-validators", 0, "The number of distributed validators needed in the cluster.")
	flags.BoolVar(&config.SplitKeys, "split-existing-keys", false, "Split an existing validator's private key into a set of distributed validator private key shares. Does not re-create deposit data for this key.")
	flags.StringVar(&config.SplitKeysDir, "split-keys-dir", "", "Directory containing keys to split. Expects keys in keystore-*.json and passwords in keystore-*.txt. Requires --split-existing-keys.")
	flags.StringVar(&config.PublishAddr, "publish-address", "https://api.obol.tech/v1", "The URL to publish the lock file to.")
	flags.BoolVar(&config.Publish, "publish", false, "Publish lock file to obol-api.")
	flags.StringVar(&config.testnetConfig.Name, "testnet-name", "", "Name of the custom test network.")
	flags.StringVar(&config.testnetConfig.GenesisForkVersionHex, "testnet-fork-version", "", "Genesis fork version of the custom test network (in hex).")
	flags.Uint64Var(&config.testnetConfig.ChainID, "testnet-chain-id", 0, "Chain ID of the custom test network.")
	flags.Int64Var(&config.testnetConfig.GenesisTimestamp, "testnet-genesis-timestamp", 0, "Genesis timestamp of the custom test network.")
<<<<<<< HEAD
	flags.IntSliceVar(&config.DepositAmounts, "deposit-amounts", nil, "List of partial deposit amounts (integers) in ETH. Values must sum up to at least 32ETH.")
=======
	flags.IntSliceVar(&config.DepositAmounts, "deposit-amounts", nil, "List of partial deposit amounts (integers) in ETH. Values must sum up to exactly 32ETH.")
	flags.StringVar(&config.ConsensusProtocol, "consensus-protocol", "", "Preferred consensus protocol name for the cluster. Selected automatically when not specified.")
>>>>>>> 26eb6b08
}

func bindInsecureFlags(flags *pflag.FlagSet, insecureKeys *bool) {
	flags.BoolVar(insecureKeys, "insecure-keys", false, "Generates insecure keystore files. This should never be used. It is not supported on mainnet.")
}

func runCreateCluster(ctx context.Context, w io.Writer, conf clusterConfig) error {
	var err error

	// Map prater to goerli to ensure backwards compatibility with older cluster definitions and cluster locks.
	if conf.Network == eth2util.Prater {
		conf.Network = eth2util.Goerli.Name
	}

	var def cluster.Definition
	if conf.DefFile != "" { // Load definition from DefFile
		def, err = loadDefinition(ctx, conf.DefFile)
		if err != nil {
			return err
		}

		conf.NumNodes = len(def.Operators)
		conf.Threshold = def.Threshold
	}

	if err = validateCreateConfig(ctx, conf); err != nil {
		return err
	}

	var secrets []tbls.PrivateKey

	// If we're splitting keys, read them from SplitKeysDir and set conf.NumDVs to the amount of
	// secrets we read.
	// If SplitKeys wasn't set, we wouldn't have reached this part of code because validateCreateConfig()
	// would've already errored.
	if conf.SplitKeys {
		secrets, err = getKeys(conf.SplitKeysDir)
		if err != nil {
			return err
		}

		// Needed if --split-existing-keys is called without a definition file.
		conf.NumDVs = len(secrets)
	}

	var depositAmounts []eth2p0.Gwei

	// Get a cluster definition, either from a definition file or from the config.
	if conf.DefFile != "" {
		// Validate the provided definition.
		err = validateDef(ctx, conf.InsecureKeys, conf.KeymanagerAddrs, def)
		if err != nil {
			return err
		}

		network, err := eth2util.ForkVersionToNetwork(def.ForkVersion)
		if err != nil {
			return err
		}
		conf.Network = network
		depositAmounts = def.DepositAmounts
	} else { // Create new definition from cluster config
		def, err = newDefFromConfig(ctx, conf)
		if err != nil {
			return err
		}

		depositAmounts = deposit.EthsToGweis(conf.DepositAmounts)
	}

	if len(depositAmounts) == 0 {
		// If partial deposit amounts were not specified, default to single amount of 32ETH.
		depositAmounts = []eth2p0.Gwei{deposit.DefaultDepositAmount}
	}

	if len(secrets) == 0 {
		// this is the case in which split-keys is undefined and user passed validator amount on CLI
		secrets, err = generateKeys(def.NumValidators)
		if err != nil {
			return err
		}
	}

	if len(secrets) != def.NumValidators {
		return errors.New("amount of keys read from disk differs from cluster definition", z.Int("disk", len(secrets)), z.Int("definition", def.NumValidators))
	}

	numNodes := len(def.Operators)

	// Generate threshold bls key shares
	pubkeys, shareSets, err := getTSSShares(secrets, def.Threshold, numNodes)
	if err != nil {
		return err
	}

	// Create cluster directory at the given location.
	if err := os.MkdirAll(conf.ClusterDir, 0o755); err != nil {
		return errors.Wrap(err, "mkdir")
	}

	// Create operators and their enr node keys
	ops, nodeKeys, err := getOperators(numNodes, conf.ClusterDir)
	if err != nil {
		return err
	}
	def.Operators = ops

	keysToDisk := len(conf.KeymanagerAddrs) == 0
	if keysToDisk { // Save keys to disk
		if err = writeKeysToDisk(numNodes, conf.ClusterDir, conf.InsecureKeys, shareSets); err != nil {
			return err
		}
	} else { // Or else save keys to keymanager
		if err = writeKeysToKeymanager(ctx, conf, numNodes, shareSets); err != nil {
			return err
		}
	}

	network, err := eth2util.ForkVersionToNetwork(def.ForkVersion)
	if err != nil {
		return err
	}

	depositDatas, err := createDepositDatas(def.WithdrawalAddresses(), network, secrets, depositAmounts)
	if err != nil {
		return err
	}

	// Write deposit-data files
	if err = deposit.WriteClusterDepositDataFiles(depositDatas, network, conf.ClusterDir, numNodes); err != nil {
		return err
	}

	valRegs, err := createValidatorRegistrations(def.FeeRecipientAddresses(), secrets, def.ForkVersion, conf.SplitKeys)
	if err != nil {
		return err
	}

	vals, err := getValidators(pubkeys, shareSets, depositDatas, valRegs)
	if err != nil {
		return err
	}

	lock := cluster.Lock{
		Definition: def,
		Validators: vals,
	}
	lock, err = lock.SetLockHash()
	if err != nil {
		return err
	}

	lock.SignatureAggregate, err = aggSign(shareSets, lock.LockHash)
	if err != nil {
		return err
	}

	for _, opKey := range nodeKeys {
		nodeSig, err := k1util.Sign(opKey, lock.LockHash)
		if err != nil {
			return err
		}

		lock.NodeSignatures = append(lock.NodeSignatures, nodeSig)
	}

	// dashboardURL is the Launchpad dashboard url for a given lock file.
	// If empty, either conf.Publish wasn't specified or there was a processing error in publishing
	// the generated lock file.
	var dashboardURL string

	// Write cluster-lock file
	if conf.Publish {
		if dashboardURL, err = writeLockToAPI(ctx, conf.PublishAddr, lock); err != nil {
			log.Warn(ctx, "Couldn't publish lock file to Obol API", err)
		}
	}

	if err = writeLock(lock, conf.ClusterDir, numNodes); err != nil {
		return err
	}

	if conf.SplitKeys {
		writeWarning(w)
	}

	if err := writeOutput(w, conf.SplitKeys, conf.ClusterDir, numNodes, keysToDisk); err != nil {
		return err
	}

	if dashboardURL != "" {
		log.Info(ctx, "You can find your newly-created cluster dashboard here: "+dashboardURL)
	}

	return nil
}

// validateCreateConfig returns an error if any of the provided config parameters are invalid.
func validateCreateConfig(ctx context.Context, conf clusterConfig) error {
	if conf.NumNodes == 0 && conf.DefFile == "" { // if there's a definition file, infer this value from it later
		return errors.New("missing --nodes flag")
	}

	// Check for valid network configuration.
	if err := validateNetworkConfig(conf); err != nil {
		return errors.Wrap(err, "get network config")
	}
	if err := detectNodeDirs(conf.ClusterDir, conf.NumNodes); err != nil {
		return err
	}

	// Ensure sufficient auth tokens are provided for the keymanager addresses
	if len(conf.KeymanagerAddrs) != len(conf.KeymanagerAuthTokens) {
		return errors.New("number of --keymanager-addresses do not match --keymanager-auth-tokens. Please fix configuration flags")
	}

	if len(conf.DepositAmounts) > 0 {
		amounts := deposit.EthsToGweis(conf.DepositAmounts)

		if err := deposit.VerifyDepositAmounts(amounts); err != nil {
			return err
		}
	}

	for _, addr := range conf.KeymanagerAddrs {
		keymanagerURL, err := url.ParseRequestURI(addr)
		if err != nil {
			return errors.Wrap(err, "failed to parse keymanager addr", z.Str("addr", addr))
		}

		if keymanagerURL.Scheme == httpScheme {
			log.Warn(ctx, "Keymanager URL does not use https protocol", nil, z.Str("addr", addr))
		}
	}

	if conf.SplitKeys {
		if conf.NumDVs != 0 {
			return errors.New("can't specify --num-validators with --split-existing-keys. Please fix configuration flags")
		}
	} else {
		if conf.NumDVs == 0 && conf.DefFile == "" { // if there's a definition file, infer this value from it later
			return errors.New("missing --num-validators flag")
		}
	}

	// Don't allow cluster size to be less than 3.
	if conf.NumNodes < minNodes {
		return errors.New("number of operators is below minimum", z.Int("operators", conf.NumNodes), z.Int("min", minNodes))
	}

	if len(conf.ConsensusProtocol) > 0 && !protocols.IsSupportedProtocolName(conf.ConsensusProtocol) {
		return errors.New("unsupported consensus protocol", z.Str("protocol", conf.ConsensusProtocol))
	}

	return nil
}

// detectNodeDirs returns error if there's a `nodeX`-style directory in clusterDir.
func detectNodeDirs(clusterDir string, nodeAmount int) error {
	for idx := range nodeAmount {
		absPath, err := filepath.Abs(nodeDir(clusterDir, idx))
		if err != nil {
			return errors.Wrap(err, "absolute path retrieval")
		}

		if _, err := os.Stat(filepath.Join(absPath, "cluster-lock.json")); err == nil {
			return errors.New("existing node directory found, please delete it before running this command", z.Str("node_path", absPath))
		}
	}

	return nil
}

// signDepositDatas returns a list of DepositData for each partial deposit amount.
func signDepositDatas(secrets []tbls.PrivateKey, withdrawalAddresses []string, network string, depositAmounts []eth2p0.Gwei) ([][]eth2p0.DepositData, error) {
	if len(secrets) != len(withdrawalAddresses) {
		return nil, errors.New("insufficient withdrawal addresses")
	}
	if len(depositAmounts) == 0 {
		return nil, errors.New("empty deposit amounts")
	}

	var dd [][]eth2p0.DepositData
	for _, depositAmount := range depositAmounts {
		var datas []eth2p0.DepositData
		for i, secret := range secrets {
			withdrawalAddr, err := eth2util.ChecksumAddress(withdrawalAddresses[i])
			if err != nil {
				return nil, err
			}

			pk, err := tbls.SecretToPublicKey(secret)
			if err != nil {
				return nil, errors.Wrap(err, "secret to pubkey")
			}

			msg, err := deposit.NewMessage(eth2p0.BLSPubKey(pk), withdrawalAddr, depositAmount)
			if err != nil {
				return nil, err
			}

			sigRoot, err := deposit.GetMessageSigningRoot(msg, network)
			if err != nil {
				return nil, err
			}

			sig, err := tbls.Sign(secret, sigRoot[:])
			if err != nil {
				return nil, err
			}

			datas = append(datas, eth2p0.DepositData{
				PublicKey:             msg.PublicKey,
				WithdrawalCredentials: msg.WithdrawalCredentials,
				Amount:                msg.Amount,
				Signature:             tblsconv.SigToETH2(sig),
			})
		}

		dd = append(dd, datas)
	}

	return dd, nil
}

// signValidatorRegistrations returns a slice of validator registrations for each private key in secrets.
func signValidatorRegistrations(secrets []tbls.PrivateKey, feeAddresses []string, forkVersion []byte, useCurrentTimestamp bool) ([]core.VersionedSignedValidatorRegistration, error) {
	if len(secrets) != len(feeAddresses) {
		return nil, errors.New("insufficient fee addresses")
	}

	var datas []core.VersionedSignedValidatorRegistration
	for i, secret := range secrets {
		feeAddress, err := eth2util.ChecksumAddress(feeAddresses[i])
		if err != nil {
			return nil, err
		}

		pk, err := tbls.SecretToPublicKey(secret)
		if err != nil {
			return nil, errors.Wrap(err, "secret to pubkey")
		}

		var timestamp time.Time
		if useCurrentTimestamp {
			// Used in --split-existing-keys mode
			timestamp = time.Now().UTC()
		} else {
			timestamp, err = eth2util.ForkVersionToGenesisTime(forkVersion)
			if err != nil {
				return nil, err
			}
		}

		unsignedReg, err := registration.NewMessage(
			eth2p0.BLSPubKey(pk),
			feeAddress,
			registration.DefaultGasLimit,
			timestamp,
		)
		if err != nil {
			return nil, errors.Wrap(err, "registration creation")
		}

		sigRoot, err := registration.GetMessageSigningRoot(unsignedReg, eth2p0.Version(forkVersion))
		if err != nil {
			return nil, err
		}

		sig, err := tbls.Sign(secret, sigRoot[:])
		if err != nil {
			return nil, err
		}

		reg, err := core.NewVersionedSignedValidatorRegistration(&eth2api.VersionedSignedValidatorRegistration{
			Version: eth2spec.BuilderVersionV1,
			V1: &eth2v1.SignedValidatorRegistration{
				Message:   unsignedReg,
				Signature: tblsconv.SigToETH2(sig),
			},
		})
		if err != nil {
			return nil, errors.Wrap(err, "versioned signed validator registration creation")
		}

		datas = append(datas, reg)
	}

	return datas, nil
}

// getTSSShares splits the secrets and returns the threshold key shares.
func getTSSShares(secrets []tbls.PrivateKey, threshold, numNodes int) ([]tbls.PublicKey, [][]tbls.PrivateKey, error) {
	var (
		dvs    []tbls.PublicKey
		splits [][]tbls.PrivateKey
	)
	for _, secret := range secrets {
		shares, err := tbls.ThresholdSplit(secret, uint(numNodes), uint(threshold))
		if err != nil {
			return nil, nil, err
		}

		// preserve order when transforming from map of private shares to array of private keys
		secretSet := make([]tbls.PrivateKey, len(shares))
		for i := 1; i <= len(shares); i++ {
			secretSet[i-1] = shares[i]
		}

		splits = append(splits, secretSet)

		pubkey, err := tbls.SecretToPublicKey(secret)
		if err != nil {
			return nil, nil, err
		}

		dvs = append(dvs, pubkey)
	}

	return dvs, splits, nil
}

func writeWarning(w io.Writer) {
	var sb strings.Builder
	_, _ = sb.WriteString("\n")
	_, _ = sb.WriteString("***************** WARNING: Splitting keys **********************\n")
	_, _ = sb.WriteString(" Please make sure any existing validator has been shut down for\n")
	_, _ = sb.WriteString(" at least 2 finalised epochs before starting the charon cluster,\n")
	_, _ = sb.WriteString(" otherwise slashing could occur.                               \n")
	_, _ = sb.WriteString("****************************************************************\n")
	_, _ = sb.WriteString("\n")

	_, _ = w.Write([]byte(sb.String()))
}

// getKeys fetches secret keys from splitKeysDir.
func getKeys(splitKeysDir string) ([]tbls.PrivateKey, error) {
	if splitKeysDir == "" {
		return nil, errors.New("--split-keys-dir required when splitting keys")
	}

	files, err := keystore.LoadFilesUnordered(splitKeysDir)
	if err != nil {
		return nil, err
	}

	return files.Keys(), nil
}

// generateKeys generates numDVs amount of tbls.PrivateKeys.
func generateKeys(numDVs int) ([]tbls.PrivateKey, error) {
	var secrets []tbls.PrivateKey
	for range numDVs {
		secret, err := tbls.GenerateSecretKey()
		if err != nil {
			return nil, err
		}

		secrets = append(secrets, secret)
	}

	return secrets, nil
}

// createDepositDatas creates a slice of deposit datas using the provided parameters and returns it.
func createDepositDatas(withdrawalAddresses []string, network string, secrets []tbls.PrivateKey, depositAmounts []eth2p0.Gwei) ([][]eth2p0.DepositData, error) {
	if len(secrets) != len(withdrawalAddresses) {
		return nil, errors.New("insufficient withdrawal addresses")
	}
	if len(depositAmounts) == 0 {
		return nil, errors.New("empty deposit amounts")
	}
	depositAmounts = deposit.DedupAmounts(depositAmounts)

	return signDepositDatas(secrets, withdrawalAddresses, network, depositAmounts)
}

// createValidatorRegistrations creates a slice of builder validator registrations using the provided parameters and returns it.
func createValidatorRegistrations(feeAddresses []string, secrets []tbls.PrivateKey, forkVersion []byte, useCurrentTimestamp bool) ([]core.VersionedSignedValidatorRegistration, error) {
	if len(feeAddresses) != len(secrets) {
		return nil, errors.New("insufficient fee addresses")
	}

	return signValidatorRegistrations(secrets, feeAddresses, forkVersion, useCurrentTimestamp)
}

// writeLock creates a cluster lock and writes it to disk for all peers.
func writeLock(lock cluster.Lock, clusterDir string, numNodes int) error {
	b, err := json.MarshalIndent(lock, "", " ")
	if err != nil {
		return errors.Wrap(err, "marshal cluster lock")
	}

	for i := range numNodes {
		lockPath := path.Join(nodeDir(clusterDir, i), "cluster-lock.json")
		err = os.WriteFile(lockPath, b, 0o400) // read-only
		if err != nil {
			return errors.Wrap(err, "write cluster lock")
		}
	}

	return nil
}

// getValidators returns distributed validators from the provided dv public keys and keyshares.
// It creates new peers from the provided config and saves validator keys to disk for each peer.
func getValidators(
	dvsPubkeys []tbls.PublicKey,
	dvPrivShares [][]tbls.PrivateKey,
	depositDatas [][]eth2p0.DepositData,
	valRegs []core.VersionedSignedValidatorRegistration,
) ([]cluster.DistValidator, error) {
	depositDatasMap := make(map[tbls.PublicKey][]eth2p0.DepositData, len(dvsPubkeys))
	for amountIndex := range depositDatas {
		for ddIndex := range depositDatas[amountIndex] {
			dd := depositDatas[amountIndex][ddIndex]
			pk := tbls.PublicKey(dd.PublicKey)
			depositDatasMap[pk] = append(depositDatasMap[pk], dd)
		}
	}

	var vals []cluster.DistValidator
	for idx, dv := range dvsPubkeys {
		privShares := dvPrivShares[idx]
		var pubshares [][]byte
		for _, ps := range privShares {
			pubk, err := tbls.SecretToPublicKey(ps)
			if err != nil {
				return nil, errors.Wrap(err, "public key generation")
			}

			pubshares = append(pubshares, pubk[:])
		}

		regIdx := -1
		for i, reg := range valRegs {
			pubkey, err := reg.PubKey()
			if err != nil {
				return nil, err
			}

			if !bytes.Equal(dv[:], pubkey[:]) {
				continue
			}

			regIdx = i

			break
		}

		if regIdx == -1 {
			return nil, errors.New("validator registration not found")
		}

		clusterReg, err := builderRegistrationFromETH2(valRegs[regIdx])
		if err != nil {
			return nil, errors.Wrap(err, "builder registration to cluster object")
		}

		var partialDepositData []cluster.DepositData

		depositDatasList, ok := depositDatasMap[dv]
		if !ok {
			return nil, errors.New("deposit data not found for dv", z.Str("dv", hex.EncodeToString(dv[:])))
		}

		for _, dd := range depositDatasList {
			partialDepositData = append(partialDepositData, cluster.DepositData{
				PubKey:                dd.PublicKey[:],
				WithdrawalCredentials: dd.WithdrawalCredentials,
				Amount:                int(dd.Amount),
				Signature:             dd.Signature[:],
			})
		}

		vals = append(vals, cluster.DistValidator{
			PubKey:              dv[:],
			PubShares:           pubshares,
			PartialDepositData:  partialDepositData,
			BuilderRegistration: clusterReg,
		})
	}

	return vals, nil
}

// writeKeysToKeymanager writes validator keys to the provided keymanager addresses.
func writeKeysToKeymanager(ctx context.Context, conf clusterConfig, numNodes int, shareSets [][]tbls.PrivateKey) error {
	// Ping all keymanager addresses to check if they are accessible to avoid partial writes
	var clients []keymanager.Client
	for i := range numNodes {
		cl := keymanager.New(conf.KeymanagerAddrs[i], conf.KeymanagerAuthTokens[i])
		if err := cl.VerifyConnection(ctx); err != nil {
			return err
		}
		clients = append(clients, cl)
	}

	for i := range numNodes {
		var (
			keystores []keystore.Keystore
			passwords []string
		)
		for _, shares := range shareSets {
			password, err := randomHex64()
			if err != nil {
				return err
			}
			passwords = append(passwords, password)

			var opts []keystorev4.Option
			if conf.InsecureKeys {
				opts = append(opts, keystorev4.WithCost(new(testing.T), 4))
			}
			store, err := keystore.Encrypt(shares[i], password, rand.Reader, opts...)
			if err != nil {
				return err
			}
			keystores = append(keystores, store)
		}

		err := clients[i].ImportKeystores(ctx, keystores, passwords)
		if err != nil {
			log.Error(ctx, "Failed to import keys", err, z.Str("addr", conf.KeymanagerAddrs[i]))
			return err
		}

		log.Info(ctx, "Imported key shares to keymanager",
			z.Str("node", fmt.Sprintf("node%d", i)), z.Str("addr", conf.KeymanagerAddrs[i]))
	}

	log.Info(ctx, "Imported all validator keys to respective keymanagers")

	return nil
}

// writeKeysToDisk writes validator keyshares to disk. It assumes that the directory for each node already exists.
func writeKeysToDisk(numNodes int, clusterDir string, insecureKeys bool, shareSets [][]tbls.PrivateKey) error {
	for i := range numNodes {
		var secrets []tbls.PrivateKey
		for _, shares := range shareSets {
			secrets = append(secrets, shares[i])
		}

		keysDir, err := cluster.CreateValidatorKeysDir(nodeDir(clusterDir, i))
		if err != nil {
			return err
		}

		if insecureKeys {
			if err := keystore.StoreKeysInsecure(secrets, keysDir, keystore.ConfirmInsecureKeys); err != nil {
				return err
			}
		} else {
			if err := keystore.StoreKeys(secrets, keysDir); err != nil {
				return err
			}
		}
	}

	return nil
}

// getOperators returns a list of `n` operators and their respective identity private keys.
// It also creates a new directory corresponding to each node.
func getOperators(n int, clusterDir string) ([]cluster.Operator, []*k1.PrivateKey, error) {
	var ops []cluster.Operator
	var keys []*k1.PrivateKey

	for i := range n {
		record, identityKey, err := newPeer(clusterDir, i)
		if err != nil {
			return nil, nil, err
		}

		ops = append(ops, cluster.Operator{ENR: record.String()})
		keys = append(keys, identityKey)
	}

	return ops, keys, nil
}

// newDefFromConfig returns a new cluster definition using the provided config values.
func newDefFromConfig(ctx context.Context, conf clusterConfig) (cluster.Definition, error) {
	feeRecipientAddrs, withdrawalAddrs, err := validateAddresses(conf.NumDVs, conf.FeeRecipientAddrs, conf.WithdrawalAddrs)
	if err != nil {
		return cluster.Definition{}, err
	}

	var forkVersion string
	if conf.Network != "" {
		forkVersion, err = eth2util.NetworkToForkVersion(conf.Network)
		if err != nil {
			return cluster.Definition{}, err
		}
	} else if conf.testnetConfig.GenesisForkVersionHex != "" {
		forkVersion = conf.testnetConfig.GenesisForkVersionHex
	} else {
		return cluster.Definition{}, errors.New("network not specified, missing --network or --testnet-fork-version")
	}

	var ops []cluster.Operator
	for range conf.NumNodes {
		ops = append(ops, cluster.Operator{})
	}
	threshold := safeThreshold(ctx, conf.NumNodes, conf.Threshold)

	var opts []func(*cluster.Definition)
	if len(conf.DepositAmounts) > 0 {
		opts = append(opts, cluster.WithVersion(cluster.MinVersionForPartialDeposits))
	}
	def, err := cluster.NewDefinition(conf.Name, conf.NumDVs, threshold, feeRecipientAddrs,
		withdrawalAddrs, forkVersion, cluster.Creator{}, ops, conf.DepositAmounts,
		conf.ConsensusProtocol, rand.Reader, opts...)
	if err != nil {
		return cluster.Definition{}, err
	}

	return def, nil
}

// newPeer returns a new peer ENR, generating a p2pkey in node directory.
func newPeer(clusterDir string, peerIdx int) (enr.Record, *k1.PrivateKey, error) {
	dir := nodeDir(clusterDir, peerIdx)

	p2pKey, err := p2p.NewSavedPrivKey(dir)
	if err != nil {
		return enr.Record{}, nil, errors.Wrap(err, "create charon-enr-private-key")
	}

	record, err := enr.New(p2pKey)
	if err != nil {
		return enr.Record{}, nil, errors.Wrap(err, "create charon-enr-private-key")
	}

	return record, p2pKey, nil
}

// writeOutput writes the cluster generation output.
func writeOutput(out io.Writer, splitKeys bool, clusterDir string, numNodes int, keysToDisk bool) error {
	absClusterDir, err := filepath.Abs(clusterDir)
	if err != nil {
		return errors.Wrap(err, "absolute path retrieval")
	}

	var sb strings.Builder
	_, _ = sb.WriteString("Created charon cluster:\n")
	_, _ = sb.WriteString(fmt.Sprintf(" --split-existing-keys=%v\n", splitKeys))
	_, _ = sb.WriteString("\n")
	_, _ = sb.WriteString(strings.TrimSuffix(absClusterDir, "/") + "/\n")
	_, _ = sb.WriteString(fmt.Sprintf("├─ node[0-%d]/\t\t\tDirectory for each node\n", numNodes-1))
	_, _ = sb.WriteString("│  ├─ charon-enr-private-key\tCharon networking private key for node authentication\n")
	_, _ = sb.WriteString("│  ├─ cluster-lock.json\t\tCluster lock defines the cluster lock file which is signed by all nodes\n")
	_, _ = sb.WriteString("│  ├─ deposit-data-*.json\tDeposit data files are used to activate a Distributed Validator on the DV Launchpad\n")
	if keysToDisk {
		_, _ = sb.WriteString("│  ├─ validator_keys\t\tValidator keystores and password\n")
		_, _ = sb.WriteString("│  │  ├─ keystore-*.json\tValidator private share key for duty signing\n")
		_, _ = sb.WriteString("│  │  ├─ keystore-*.txt\t\tKeystore password files for keystore-*.json\n")
	}

	_, _ = fmt.Fprint(out, sb.String())

	return nil
}

// nodeDir returns a node directory.
func nodeDir(clusterDir string, i int) string {
	return fmt.Sprintf("%s/node%d", clusterDir, i)
}

// validateDef returns an error if the provided cluster definition is invalid.
func validateDef(ctx context.Context, insecureKeys bool, keymanagerAddrs []string, def cluster.Definition) error {
	if def.NumValidators == 0 {
		return errors.New("cannot create cluster with zero validators, specify at least one")
	}

	if len(def.Operators) < minNodes {
		return errors.New("insufficient number of nodes", z.Int("num_nodes", len(def.Operators)), z.Int("min", minNodes))
	}

	if len(keymanagerAddrs) > 0 && (len(keymanagerAddrs) != len(def.Operators)) {
		return errors.New("insufficient no of keymanager addresses", z.Int("expected", len(def.Operators)), z.Int("got", len(keymanagerAddrs)))
	}

	if len(def.DepositAmounts) > 0 {
		if err := deposit.VerifyDepositAmounts(def.DepositAmounts); err != nil {
			return errors.Wrap(err, "deposit amounts verification failed")
		}
	}

	network, err := eth2util.ForkVersionToNetwork(def.ForkVersion)
	if err != nil {
		return err
	}

	if insecureKeys && isMainOrGnosis(network) {
		return errors.New("insecure keys not supported on mainnet")
	} else if insecureKeys {
		log.Warn(ctx, "Insecure keystores configured. ONLY DO THIS DURING TESTING", nil)
	}

	if def.Name == "" {
		return errors.New("name not provided")
	}

	if err = def.VerifyHashes(); err != nil {
		return err
	}

	if err = def.VerifySignatures(); err != nil {
		return err
	}

	if !eth2util.ValidNetwork(network) {
		return errors.New("unsupported network", z.Str("network", network))
	}

	if len(def.ConsensusProtocol) > 0 && !protocols.IsSupportedProtocolName(def.ConsensusProtocol) {
		return errors.New("unsupported consensus protocol", z.Str("protocol", def.ConsensusProtocol))
	}

	return validateWithdrawalAddrs(def.WithdrawalAddresses(), network)
}

// aggSign returns a bls aggregate signatures of the message signed by all the shares.
func aggSign(secrets [][]tbls.PrivateKey, message []byte) ([]byte, error) {
	var sigs []tbls.Signature
	for _, shares := range secrets {
		for _, share := range shares {
			sig, err := tbls.Sign(share, message)
			if err != nil {
				return nil, err
			}
			sigs = append(sigs, sig)
		}
	}

	aggSig, err := tbls.Aggregate(sigs)
	if err != nil {
		return nil, errors.Wrap(err, "aggregate signatures")
	}

	return aggSig[:], nil
}

// loadDefinition returns the cluster definition from disk or an HTTP URL. It also verifies signatures
// and hashes before returning the definition.
func loadDefinition(ctx context.Context, defFile string) (cluster.Definition, error) {
	var def cluster.Definition

	// Fetch definition from network if URI is provided
	if validURI(defFile) {
		var err error
		def, err = cluster.FetchDefinition(ctx, defFile)
		if err != nil {
			return cluster.Definition{}, errors.Wrap(err, "read definition")
		}

		log.Info(ctx, "Cluster definition downloaded from URL", z.Str("URL", defFile),
			z.Str("definition_hash", fmt.Sprintf("%#x", def.DefinitionHash)))
	} else { // Fetch definition from disk
		buf, err := os.ReadFile(defFile)
		if err != nil {
			return cluster.Definition{}, errors.Wrap(err, "read definition")
		}

		if err = json.Unmarshal(buf, &def); err != nil {
			return cluster.Definition{}, errors.Wrap(err, "unmarshal definition")
		}

		log.Info(ctx, "Cluster definition loaded from disk", z.Str("path", defFile),
			z.Str("definition_hash", fmt.Sprintf("%#x", def.DefinitionHash)))
	}

	if err := def.VerifySignatures(); err != nil {
		return cluster.Definition{}, err
	}
	if err := def.VerifyHashes(); err != nil {
		return cluster.Definition{}, err
	}

	if def.NumValidators == 0 {
		return cluster.Definition{}, errors.New("no validators specified in the given definition")
	}

	return def, nil
}

// validURI returns true if the input string is a valid HTTP/HTTPS URI.
func validURI(str string) bool {
	u, err := url.ParseRequestURI(str)

	return err == nil && (u.Scheme == httpScheme || u.Scheme == httpsScheme) && u.Host != ""
}

// safeThreshold logs a warning when a non-standard threshold is provided.
func safeThreshold(ctx context.Context, numNodes, threshold int) int {
	safe := cluster.Threshold(numNodes)
	if threshold == 0 {
		return safe
	}
	if threshold != safe {
		log.Warn(ctx, "Non standard threshold provided, this will affect cluster safety", nil,
			z.Int("num_nodes", numNodes), z.Int("threshold", threshold), z.Int("safe_threshold", safe))
	}

	return threshold
}

// randomHex64 returns a random 64 character hex string. It uses crypto/rand.
func randomHex64() (string, error) {
	b := make([]byte, 32)
	_, err := rand.Read(b)
	if err != nil {
		return "", errors.Wrap(err, "read random")
	}

	return hex.EncodeToString(b), nil
}

// writeLockToAPI posts the lock file to obol-api and returns the Launchpad dashboard URL.
func writeLockToAPI(ctx context.Context, publishAddr string, lock cluster.Lock) (string, error) {
	cl, err := obolapi.New(publishAddr)
	if err != nil {
		return "", err
	}

	if err := cl.PublishLock(ctx, lock); err != nil {
		return "", err
	}

	log.Info(ctx, "Published lock file", z.Str("addr", publishAddr))

	return cl.LaunchpadURLForLock(lock), nil
}

// validateAddresses checks if we have sufficient addresses. It also fills addresses slices if only one is provided.
func validateAddresses(numVals int, feeRecipientAddrs []string, withdrawalAddrs []string) ([]string, []string, error) {
	if len(feeRecipientAddrs) != numVals && len(feeRecipientAddrs) != 1 {
		return nil, nil, errors.New("mismatching --num-validators and --fee-recipient-addresses",
			z.Int("num_validators", numVals), z.Int("addresses", len(feeRecipientAddrs)))
	}

	if len(withdrawalAddrs) != numVals && len(withdrawalAddrs) != 1 {
		return nil, nil, errors.New("mismatching --num-validators and --withdrawal-addresses",
			z.Int("num_validators", numVals), z.Int("addresses", len(withdrawalAddrs)))
	}

	if len(feeRecipientAddrs) == 1 {
		for i := 1; i < numVals; i++ {
			feeRecipientAddrs = append(feeRecipientAddrs, feeRecipientAddrs[0])
		}
	}

	if len(withdrawalAddrs) == 1 {
		for i := 1; i < numVals; i++ {
			withdrawalAddrs = append(withdrawalAddrs, withdrawalAddrs[0])
		}
	}

	return feeRecipientAddrs, withdrawalAddrs, nil
}

func builderRegistrationFromETH2(reg core.VersionedSignedValidatorRegistration) (cluster.BuilderRegistration, error) {
	feeRecipient, err := reg.FeeRecipient()
	if err != nil {
		return cluster.BuilderRegistration{}, errors.Wrap(err, "get fee recipient")
	}

	gasLimit, err := reg.GasLimit()
	if err != nil {
		return cluster.BuilderRegistration{}, errors.Wrap(err, "get gasLimit")
	}

	timestamp, err := reg.Timestamp()
	if err != nil {
		return cluster.BuilderRegistration{}, errors.Wrap(err, "get timestamp")
	}

	pubKey, err := reg.PubKey()
	if err != nil {
		return cluster.BuilderRegistration{}, errors.Wrap(err, "get pubKey")
	}

	return cluster.BuilderRegistration{
		Message: cluster.Registration{
			FeeRecipient: feeRecipient[:],
			GasLimit:     int(gasLimit),
			Timestamp:    timestamp,
			PubKey:       pubKey[:],
		},
		Signature: reg.Signature(),
	}, nil
}

// validateNetworkConfig returns an error if the network configuration is invalid in the given cluster configuration.
func validateNetworkConfig(conf clusterConfig) error {
	if conf.Network != "" {
		if eth2util.ValidNetwork(conf.Network) {
			return nil
		}

		return errors.New("invalid network specified", z.Str("network", conf.Network))
	}

	// Check if custom testnet configuration is provided.
	if conf.testnetConfig.IsNonZero() {
		// Add testnet config to supported networks.
		eth2util.AddTestNetwork(conf.testnetConfig)

		return nil
	}

	return errors.New("missing --network flag or testnet config flags")
}<|MERGE_RESOLUTION|>--- conflicted
+++ resolved
@@ -141,12 +141,8 @@
 	flags.StringVar(&config.testnetConfig.GenesisForkVersionHex, "testnet-fork-version", "", "Genesis fork version of the custom test network (in hex).")
 	flags.Uint64Var(&config.testnetConfig.ChainID, "testnet-chain-id", 0, "Chain ID of the custom test network.")
 	flags.Int64Var(&config.testnetConfig.GenesisTimestamp, "testnet-genesis-timestamp", 0, "Genesis timestamp of the custom test network.")
-<<<<<<< HEAD
-	flags.IntSliceVar(&config.DepositAmounts, "deposit-amounts", nil, "List of partial deposit amounts (integers) in ETH. Values must sum up to at least 32ETH.")
-=======
 	flags.IntSliceVar(&config.DepositAmounts, "deposit-amounts", nil, "List of partial deposit amounts (integers) in ETH. Values must sum up to exactly 32ETH.")
 	flags.StringVar(&config.ConsensusProtocol, "consensus-protocol", "", "Preferred consensus protocol name for the cluster. Selected automatically when not specified.")
->>>>>>> 26eb6b08
 }
 
 func bindInsecureFlags(flags *pflag.FlagSet, insecureKeys *bool) {

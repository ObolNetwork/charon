--- conflicted
+++ resolved
@@ -207,13 +207,8 @@
 	})
 
 	t.Run("wrong deposit amounts sum", func(t *testing.T) {
-<<<<<<< HEAD
-		err := validateDKGConfig(3, 4, "goerli", []int{8, 16})
-		require.ErrorContains(t, err, "sum of partial deposit amounts must be at least 32ETH")
-=======
 		err := validateDKGConfig(4, "goerli", []int{8, 16}, "")
 		require.ErrorContains(t, err, "sum of partial deposit amounts must sum up to 32ETH")
->>>>>>> 26eb6b08
 	})
 
 	t.Run("unsupported consensus protocol", func(t *testing.T) {

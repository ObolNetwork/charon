// Copyright © 2022-2024 Obol Labs Inc. Licensed under the terms of a Business Source License 1.1

package combine_test

import (
	"bytes"
	"context"
	"encoding/json"
	"fmt"
	"math/rand"
	"os"
	"path"
	"path/filepath"
	"testing"

	"github.com/stretchr/testify/require"
	"google.golang.org/protobuf/proto"

	"github.com/obolnetwork/charon/cluster"
	"github.com/obolnetwork/charon/cluster/manifest"
	manifestpb "github.com/obolnetwork/charon/cluster/manifestpb/v1"
	"github.com/obolnetwork/charon/cmd/combine"
	"github.com/obolnetwork/charon/eth2util"
	"github.com/obolnetwork/charon/eth2util/keystore"
	"github.com/obolnetwork/charon/tbls"
)

func noLockModif(_ int, l cluster.Lock) cluster.Lock {
	return l
}

func TestCombineNoLockfile(t *testing.T) {
	td := t.TempDir()
	od := t.TempDir()
	err := combine.Combine(context.Background(), td, od, false, false, eth2util.Network{})
	require.ErrorContains(t, err, "no manifest file found")
}

func TestCombineCannotLoadKeystore(t *testing.T) {
	seed := 0
	random := rand.New(rand.NewSource(int64(seed)))
	lock, _, shares := cluster.NewForT(t, 2, 3, 4, seed, random)

	for _, share := range shares {
		share := share

		sm := make(map[int]tbls.PrivateKey)
		for idx, shareObj := range share {
			shareObj := shareObj
			sm[idx+1] = shareObj
		}
	}

	dir := t.TempDir()
	od := t.TempDir()

	// flatten secrets, each validator slice is unpacked in a flat structure
	var rawSecrets []tbls.PrivateKey
	for _, s := range shares {
		rawSecrets = append(rawSecrets, s...)
	}

	// for each ENR, create a slice of keys to hold
	// each set will be len(lock.Definition.Operators)
	secrets := make([][]tbls.PrivateKey, len(lock.Definition.Operators))

	// populate key sets
	for enrIdx := 0; enrIdx < len(lock.Definition.Operators); enrIdx++ {
		keyIdx := enrIdx
		for dvIdx := 0; dvIdx < lock.NumValidators; dvIdx++ {
			secrets[enrIdx] = append(secrets[enrIdx], rawSecrets[keyIdx])
			keyIdx += len(lock.Definition.Operators)
		}
	}

	for idx, keys := range secrets {
		ep := filepath.Join(dir, fmt.Sprintf("node%d", idx))

		vk := filepath.Join(ep, "validator_keys")

		require.NoError(t, os.Mkdir(ep, 0o755))
		require.NoError(t, os.Mkdir(vk, 0o755))
		require.NoError(t, keystore.StoreKeysInsecure(keys, vk, keystore.ConfirmInsecureKeys))

		lf, err := os.OpenFile(filepath.Join(ep, "cluster-lock.json"), os.O_WRONLY|os.O_CREATE, 0o755)
		require.NoError(t, err)

		require.NoError(t, json.NewEncoder(lf).Encode(lock))
	}

	require.NoError(t, os.RemoveAll(filepath.Join(dir, "node0")))
	require.NoError(t, os.RemoveAll(filepath.Join(dir, "node1")))

	err := combine.Combine(context.Background(), dir, od, false, false, eth2util.Network{}, combine.WithInsecureKeysForT(t))
	require.ErrorContains(t, err, "insufficient private key shares found for validator")
}

func TestCombineAllManifest(t *testing.T) {
	seed := 0
	random := rand.New(rand.NewSource(int64(seed)))
	lock, _, shares := cluster.NewForT(t, 100, 3, 4, seed, random)
	combineTest(t, lock, shares, false, false, noLockModif, []manifestChoice{
		ManifestOnly,
		ManifestOnly,
		ManifestOnly,
		ManifestOnly,
	}, eth2util.Network{})
}

func TestCombineCustomNetworkFork(t *testing.T) {
	customNetwork := eth2util.Network{
		GenesisForkVersionHex: "0xcafebabe",
		Name:                  "cafebabe",
		ChainID:               0xcafebabe,
		GenesisTimestamp:      0xcafebabe,
	}

	eth2util.AddTestNetwork(customNetwork)

	lock, _, shares := cluster.NewForT(t, 100, 3, 4, 0, func(definition *cluster.Definition) {
		definition.ForkVersion = []byte{0xca, 0xfe, 0xba, 0xbe}
	})
	combineTest(t, lock, shares, false, false, noLockModif, nil, customNetwork)
}

func TestCombineBothManifestAndLockForAll(t *testing.T) {
	seed := 0
	random := rand.New(rand.NewSource(int64(seed)))
	lock, _, shares := cluster.NewForT(t, 100, 3, 4, seed, random)
	combineTest(t, lock, shares, false, false, noLockModif, []manifestChoice{
		Both,
		Both,
		Both,
		Both,
	}, eth2util.Network{})
}

func TestCombineBothManifestAndLockForSome(t *testing.T) {
	seed := 0
	random := rand.New(rand.NewSource(int64(seed)))
	lock, _, shares := cluster.NewForT(t, 100, 3, 4, seed, random)
	combineTest(t, lock, shares, false, false, noLockModif, []manifestChoice{
		ManifestOnly,
		Both,
		Both,
		LockOnly,
	}, eth2util.Network{})
}

// This test exists because of https://github.com/ObolNetwork/charon/issues/2151.
func TestCombineLotsOfVals(t *testing.T) {
<<<<<<< HEAD
	lock, _, shares := cluster.NewForT(t, 100, 3, 4, 0)
	combineTest(t, lock, shares, false, false, noLockModif, nil, eth2util.Network{})
}

func TestCombine(t *testing.T) {
	lock, _, shares := cluster.NewForT(t, 2, 3, 4, 0)
	combineTest(t, lock, shares, false, false, noLockModif, nil, eth2util.Network{})
}

func TestCombineNoVerifyGoodLock(t *testing.T) {
	lock, _, shares := cluster.NewForT(t, 2, 3, 4, 0)
	combineTest(t, lock, shares, true, false, noLockModif, nil, eth2util.Network{})
=======
	seed := 0
	random := rand.New(rand.NewSource(int64(seed)))
	lock, _, shares := cluster.NewForT(t, 100, 3, 4, seed, random)
	combineTest(t, lock, shares, false, false, noLockModif, nil)
}

func TestCombine(t *testing.T) {
	seed := 0
	random := rand.New(rand.NewSource(int64(seed)))
	lock, _, shares := cluster.NewForT(t, 2, 3, 4, seed, random)
	combineTest(t, lock, shares, false, false, noLockModif, nil)
}

func TestCombineNoVerifyGoodLock(t *testing.T) {
	seed := 0
	random := rand.New(rand.NewSource(int64(seed)))
	lock, _, shares := cluster.NewForT(t, 2, 3, 4, seed, random)
	combineTest(t, lock, shares, true, false, noLockModif, nil)
>>>>>>> 5b052867
}

func TestCombineNoVerifyBadLock(t *testing.T) {
	seed := 0
	random := rand.New(rand.NewSource(int64(seed)))
	lock, _, shares := cluster.NewForT(t, 2, 3, 4, seed, random)
	combineTest(t, lock, shares, true, false, func(valIndex int, src cluster.Lock) cluster.Lock {
		if valIndex == 1 {
			src.Name = "booohooo"
		}

		return src
	}, nil, eth2util.Network{})
}

func TestCombineBadLock(t *testing.T) {
	seed := 0
	random := rand.New(rand.NewSource(int64(seed)))
	lock, _, shares := cluster.NewForT(t, 2, 3, 4, seed, random)
	combineTest(t, lock, shares, false, true, func(valIndex int, src cluster.Lock) cluster.Lock {
		if valIndex == 1 {
			src.Name = "booohooo"
		}

		return src
	}, nil, eth2util.Network{})
}

func TestCombineNoVerifyDifferentValidatorData(t *testing.T) {
	seed := 0
	random := rand.New(rand.NewSource(int64(seed)))
	lock, _, shares := cluster.NewForT(t, 2, 3, 4, seed, random)
	combineTest(t, lock, shares, true, true, func(valIndex int, src cluster.Lock) cluster.Lock {
		if valIndex == 1 {
			src.Validators[valIndex].PubKey = bytes.Repeat([]byte{42}, 48)
		}

		return src
	}, nil, eth2util.Network{})
}

type manifestChoice int

const (
	ManifestOnly manifestChoice = iota
	LockOnly
	Both
)

func writeManifest(
	t *testing.T,
	valIdx int,
	modifyLockFile func(valIndex int, src cluster.Lock) cluster.Lock,
	path string,
	lock cluster.Lock,
) {
	t.Helper()
	legacy, err := manifest.NewLegacyLockForT(t, modifyLockFile(valIdx, lock))
	require.NoError(t, err)

	dag := &manifestpb.SignedMutationList{Mutations: []*manifestpb.SignedMutation{legacy}}
	data, err := proto.Marshal(dag)
	require.NoError(t, err)

	require.NoError(t, os.WriteFile(filepath.Join(path, "cluster-manifest.pb"), data, 0o755))
}

func writeLock(
	t *testing.T,
	valIdx int,
	modifyLockFile func(valIndex int, src cluster.Lock) cluster.Lock,
	path string,
	lock cluster.Lock,
) {
	t.Helper()
	lf, err := os.OpenFile(filepath.Join(path, "cluster-lock.json"), os.O_WRONLY|os.O_CREATE, 0o755)
	require.NoError(t, err)

	require.NoError(t, json.NewEncoder(lf).Encode(modifyLockFile(valIdx, lock)))
}

func combineTest(
	t *testing.T,
	lock cluster.Lock,
	shares [][]tbls.PrivateKey,
	noVerify bool,
	wantErr bool,
	modifyLockFile func(valIndex int, src cluster.Lock) cluster.Lock,
	manifestOrLock []manifestChoice,
	testnetConfig eth2util.Network,
) {
	t.Helper()

	// calculate expected public keys and secrets
	type expected struct {
		pubkey string
		secret string
	}

	var expectedData []expected

	for _, share := range shares {
		share := share

		sm := make(map[int]tbls.PrivateKey)
		for idx, shareObj := range share {
			shareObj := shareObj
			sm[idx+1] = shareObj
		}

		complSecret, err := tbls.RecoverSecret(sm, 4, 3)
		require.NoError(t, err)

		complPubkey, err := tbls.SecretToPublicKey(complSecret)
		require.NoError(t, err)

		expectedData = append(expectedData, expected{
			pubkey: fmt.Sprintf("%#x", complPubkey),
			secret: fmt.Sprintf("%#x", complSecret),
		})
	}

	dir := t.TempDir()
	od := path.Join(dir, "validator_keys")

	// flatten secrets, each validator slice is unpacked in a flat structure
	var rawSecrets []tbls.PrivateKey
	for _, s := range shares {
		rawSecrets = append(rawSecrets, s...)
	}

	// for each ENR, create a slice of keys to hold
	// each set will be len(lock.Definition.Operators)
	secrets := make([][]tbls.PrivateKey, len(lock.Definition.Operators))

	// populate key sets
	for enrIdx := 0; enrIdx < len(lock.Definition.Operators); enrIdx++ {
		keyIdx := enrIdx
		for dvIdx := 0; dvIdx < lock.NumValidators; dvIdx++ {
			secrets[enrIdx] = append(secrets[enrIdx], rawSecrets[keyIdx])
			keyIdx += len(lock.Definition.Operators)
		}
	}

	for idx, keys := range secrets {
		idx := idx
		ep := filepath.Join(dir, fmt.Sprintf("node%d", idx))

		vk := filepath.Join(ep, "validator_keys")

		require.NoError(t, os.Mkdir(ep, 0o755))
		require.NoError(t, os.Mkdir(vk, 0o755))
		require.NoError(t, keystore.StoreKeysInsecure(keys, vk, keystore.ConfirmInsecureKeys))

		if len(manifestOrLock) == 0 {
			// default to lockfile
			writeLock(t, idx, modifyLockFile, ep, lock)
			continue
		}

		switch manifestOrLock[idx] {
		case ManifestOnly:
			writeManifest(t, idx, modifyLockFile, ep, lock)
		case LockOnly:
			writeLock(t, idx, modifyLockFile, ep, lock)
		case Both:
			writeManifest(t, idx, modifyLockFile, ep, lock)
			writeLock(t, idx, modifyLockFile, ep, lock)
		}
	}

	err := combine.Combine(context.Background(), dir, od, true, noVerify, testnetConfig, combine.WithInsecureKeysForT(t))
	if wantErr {
		require.Error(t, err)
		return
	}

	require.NoError(t, err)

	keyFiles, err := keystore.LoadFilesUnordered(od)
	require.NoError(t, err)

	keysMap := make(map[string]string)
	for _, keyFile := range keyFiles {
		pk, err := tbls.SecretToPublicKey(keyFile.PrivateKey)
		require.NoError(t, err)

		keysMap[fmt.Sprintf("%#x", pk)] = fmt.Sprintf("%#x", keyFile.PrivateKey)
	}

	for _, exp := range expectedData {
		require.Contains(t, keysMap, exp.pubkey)
		require.Equal(t, exp.secret, keysMap[exp.pubkey])
	}

	require.Len(t, keysMap, len(expectedData))
}

func TestCombineTwiceWithoutForceFails(t *testing.T) {
	seed := 0
	random := rand.New(rand.NewSource(int64(seed)))
	lock, _, shares := cluster.NewForT(t, 2, 3, 4, seed, random)

	// calculate expected public keys and secrets
	type expected struct {
		pubkey string
		secret string
	}

	var expectedData []expected

	for _, share := range shares {
		share := share

		sm := make(map[int]tbls.PrivateKey)
		for idx, shareObj := range share {
			shareObj := shareObj
			sm[idx+1] = shareObj
		}

		complSecret, err := tbls.RecoverSecret(sm, 4, 3)
		require.NoError(t, err)

		complPubkey, err := tbls.SecretToPublicKey(complSecret)
		require.NoError(t, err)

		expectedData = append(expectedData, expected{
			pubkey: fmt.Sprintf("%#x", complPubkey),
			secret: fmt.Sprintf("%#x", complSecret),
		})
	}

	dir := t.TempDir()
	od := t.TempDir()

	// flatten secrets, each validator slice is unpacked in a flat structure
	var rawSecrets []tbls.PrivateKey
	for _, s := range shares {
		rawSecrets = append(rawSecrets, s...)
	}

	// for each ENR, create a slice of keys to hold
	// each set will be len(lock.Definition.Operators)
	secrets := make([][]tbls.PrivateKey, len(lock.Definition.Operators))

	// populate key sets
	for enrIdx := 0; enrIdx < len(lock.Definition.Operators); enrIdx++ {
		keyIdx := enrIdx
		for dvIdx := 0; dvIdx < lock.NumValidators; dvIdx++ {
			secrets[enrIdx] = append(secrets[enrIdx], rawSecrets[keyIdx])
			keyIdx += len(lock.Definition.Operators)
		}
	}

	for idx, keys := range secrets {
		ep := filepath.Join(dir, fmt.Sprintf("node%d", idx))

		vk := filepath.Join(ep, "validator_keys")

		require.NoError(t, os.Mkdir(ep, 0o755))
		require.NoError(t, os.Mkdir(vk, 0o755))
		require.NoError(t, keystore.StoreKeysInsecure(keys, vk, keystore.ConfirmInsecureKeys))

		lf, err := os.OpenFile(filepath.Join(ep, "cluster-lock.json"), os.O_WRONLY|os.O_CREATE, 0o755)
		require.NoError(t, err)

		require.NoError(t, json.NewEncoder(lf).Encode(lock))
	}

	err := combine.Combine(context.Background(), dir, od, false, false, eth2util.Network{}, combine.WithInsecureKeysForT(t))
	require.NoError(t, err)

	err = combine.Combine(context.Background(), dir, od, false, false, eth2util.Network{}, combine.WithInsecureKeysForT(t))
	require.Error(t, err)

	keyFiles, err := keystore.LoadFilesUnordered(od)
	require.NoError(t, err)

	keysMap := make(map[string]string)
	for _, keyFile := range keyFiles {
		pk, err := tbls.SecretToPublicKey(keyFile.PrivateKey)
		require.NoError(t, err)

		keysMap[fmt.Sprintf("%#x", pk)] = fmt.Sprintf("%#x", keyFile.PrivateKey)
	}

	for _, exp := range expectedData {
		require.Contains(t, keysMap, exp.pubkey)
		require.Equal(t, exp.secret, keysMap[exp.pubkey])
	}

	require.Len(t, keysMap, len(expectedData))
}<|MERGE_RESOLUTION|>--- conflicted
+++ resolved
@@ -108,6 +108,9 @@
 }
 
 func TestCombineCustomNetworkFork(t *testing.T) {
+	seed := 0
+	random := rand.New(rand.NewSource(int64(seed)))
+
 	customNetwork := eth2util.Network{
 		GenesisForkVersionHex: "0xcafebabe",
 		Name:                  "cafebabe",
@@ -117,7 +120,7 @@
 
 	eth2util.AddTestNetwork(customNetwork)
 
-	lock, _, shares := cluster.NewForT(t, 100, 3, 4, 0, func(definition *cluster.Definition) {
+	lock, _, shares := cluster.NewForT(t, 100, 3, 4, seed, random, func(definition *cluster.Definition) {
 		definition.ForkVersion = []byte{0xca, 0xfe, 0xba, 0xbe}
 	})
 	combineTest(t, lock, shares, false, false, noLockModif, nil, customNetwork)
@@ -149,39 +152,24 @@
 
 // This test exists because of https://github.com/ObolNetwork/charon/issues/2151.
 func TestCombineLotsOfVals(t *testing.T) {
-<<<<<<< HEAD
-	lock, _, shares := cluster.NewForT(t, 100, 3, 4, 0)
+	seed := 0
+	random := rand.New(rand.NewSource(int64(seed)))
+	lock, _, shares := cluster.NewForT(t, 100, 3, 4, seed, random)
 	combineTest(t, lock, shares, false, false, noLockModif, nil, eth2util.Network{})
 }
 
 func TestCombine(t *testing.T) {
-	lock, _, shares := cluster.NewForT(t, 2, 3, 4, 0)
+	seed := 0
+	random := rand.New(rand.NewSource(int64(seed)))
+	lock, _, shares := cluster.NewForT(t, 2, 3, 4, seed, random)
 	combineTest(t, lock, shares, false, false, noLockModif, nil, eth2util.Network{})
 }
 
 func TestCombineNoVerifyGoodLock(t *testing.T) {
-	lock, _, shares := cluster.NewForT(t, 2, 3, 4, 0)
+	seed := 0
+	random := rand.New(rand.NewSource(int64(seed)))
+	lock, _, shares := cluster.NewForT(t, 2, 3, 4, seed, random)
 	combineTest(t, lock, shares, true, false, noLockModif, nil, eth2util.Network{})
-=======
-	seed := 0
-	random := rand.New(rand.NewSource(int64(seed)))
-	lock, _, shares := cluster.NewForT(t, 100, 3, 4, seed, random)
-	combineTest(t, lock, shares, false, false, noLockModif, nil)
-}
-
-func TestCombine(t *testing.T) {
-	seed := 0
-	random := rand.New(rand.NewSource(int64(seed)))
-	lock, _, shares := cluster.NewForT(t, 2, 3, 4, seed, random)
-	combineTest(t, lock, shares, false, false, noLockModif, nil)
-}
-
-func TestCombineNoVerifyGoodLock(t *testing.T) {
-	seed := 0
-	random := rand.New(rand.NewSource(int64(seed)))
-	lock, _, shares := cluster.NewForT(t, 2, 3, 4, seed, random)
-	combineTest(t, lock, shares, true, false, noLockModif, nil)
->>>>>>> 5b052867
 }
 
 func TestCombineNoVerifyBadLock(t *testing.T) {

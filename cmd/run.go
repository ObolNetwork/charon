// Copyright © 2022 Obol Labs Inc.
//
// This program is free software: you can redistribute it and/or modify it
// under the terms of the GNU General Public License as published by the Free
// Software Foundation, either version 3 of the License, or (at your option)
// any later version.
//
// This program is distributed in the hope that it will be useful, but WITHOUT
// ANY WARRANTY; without even the implied warranty of  MERCHANTABILITY or
// FITNESS FOR A PARTICULAR PURPOSE. See the GNU General Public License for
// more details.
//
// You should have received a copy of the GNU General Public License along with
// this program.  If not, see <http://www.gnu.org/licenses/>.

package cmd

import (
	"context"
	"net/url"

	"github.com/spf13/cobra"
	"github.com/spf13/pflag"

	"github.com/obolnetwork/charon/app"
	"github.com/obolnetwork/charon/app/errors"
	"github.com/obolnetwork/charon/app/featureset"
	"github.com/obolnetwork/charon/app/log"
	"github.com/obolnetwork/charon/app/z"
	"github.com/obolnetwork/charon/p2p"
)

func newRunCmd(runFunc func(context.Context, app.Config) error) *cobra.Command {
	var conf app.Config

	cmd := &cobra.Command{
		Use:   "run",
		Short: "Run the charon middleware client",
		Long:  "Starts the long-running Charon middleware process to perform distributed validator duties.",
		RunE: func(cmd *cobra.Command, args []string) error {
			if err := log.InitLogger(conf.Log); err != nil {
				return err
			}

			printFlags(cmd.Context(), cmd.Flags())

			return runFunc(cmd.Context(), conf)
		},
	}

	bindPrivKeyFlag(cmd, &conf.PrivKeyFile)
	bindRunFlags(cmd, &conf)
	bindNoVerifyFlag(cmd.Flags(), &conf.NoVerify)
	bindP2PFlags(cmd, &conf.P2P)
	bindLogFlags(cmd.Flags(), &conf.Log)
	bindLokiFlags(cmd.Flags(), &conf.Log)
	bindFeatureFlags(cmd.Flags(), &conf.Feature)

	return cmd
}

// bindLokiFlags binds the loki flags to the config.
// Note all commands that use this MUST also call log.SetLokiLabels
// or logs will not be sent to loki.
func bindLokiFlags(flags *pflag.FlagSet, config *log.Config) {
	flags.StringSliceVar(&config.LokiAddresses, "loki-addresses", nil, "Enables sending of logfmt structured logs to these Loki log aggregation server addresses. This is in addition to normal stderr logs.")
	flags.StringVar(&config.LokiService, "loki-service", "charon", "Service label sent with logs to Loki.")
}

func bindNoVerifyFlag(flags *pflag.FlagSet, config *bool) {
	flags.BoolVar(config, "no-verify", false, "Disables cluster definition and lock file verification.")
}

func bindRunFlags(cmd *cobra.Command, config *app.Config) {
	cmd.Flags().StringVar(&config.LockFile, "lock-file", ".charon/cluster-lock.json", "The path to the cluster lock file defining distributed validator cluster.")
	cmd.Flags().StringSliceVar(&config.BeaconNodeAddrs, "beacon-node-endpoints", nil, "Comma separated list of one or more beacon node endpoint URLs.")
	cmd.Flags().StringVar(&config.ValidatorAPIAddr, "validator-api-address", "127.0.0.1:3600", "Listening address (ip and port) for validator-facing traffic proxying the beacon-node API.")
	cmd.Flags().StringVar(&config.MonitoringAddr, "monitoring-address", "127.0.0.1:3620", "Listening address (ip and port) for the monitoring API (prometheus, pprof).")
	cmd.Flags().StringVar(&config.JaegerAddr, "jaeger-address", "", "Listening address for jaeger tracing.")
	cmd.Flags().StringVar(&config.JaegerService, "jaeger-service", "charon", "Service name used for jaeger tracing.")
	cmd.Flags().BoolVar(&config.SimnetBMock, "simnet-beacon-mock", false, "Enables an internal mock beacon node for running a simnet.")
	cmd.Flags().BoolVar(&config.SimnetVMock, "simnet-validator-mock", false, "Enables an internal mock validator client when running a simnet. Requires simnet-beacon-mock.")
	cmd.Flags().StringVar(&config.SimnetValidatorKeysDir, "simnet-validator-keys-dir", ".charon/validator_keys", "The directory containing the simnet validator key shares.")
	cmd.Flags().BoolVar(&config.BuilderAPI, "builder-api", false, "Enables the builder api. Will only produce builder blocks. Builder API must also be enabled on the validator client. Beacon node must be connected to a builder-relay to access the builder network.")
	cmd.Flags().BoolVar(&config.SyntheticBlockProposals, "synthetic-block-proposals", false, "Enables additional synthetic block proposal duties. Used for testing of rare duties.")

	wrapPreRunE(cmd, func(cmd *cobra.Command, args []string) error {
		if len(config.BeaconNodeAddrs) == 0 && !config.SimnetBMock {
			return errors.New("either flag 'beacon-node-endpoints' or flag 'simnet-beacon-mock=true' must be specified")
		}

		return nil
	})
}

func bindPrivKeyFlag(cmd *cobra.Command, privKeyFile *string) {
	cmd.Flags().StringVar(privKeyFile, "private-key-file", ".charon/charon-enr-private-key", "The path to the charon enr private key file.")
<<<<<<< HEAD

	wrapPreRunE(cmd, func(cmd *cobra.Command, args []string) error {
		ctx := log.WithTopic(cmd.Context(), "cmd")
		if dataDir != "" {
			log.Warn(ctx, "Deprecated flag 'data-dir' used, please use new flag 'private-key-file'.", nil)
		}

		if _, err := os.Open(*privKeyFile); err == nil {
			return nil
		}

		if _, err := os.Open(p2p.KeyPath(dataDir)); err != nil {
			return errors.New("charon enr private key file not found in either `data-dir` or `private-key-file`")
		}

		*privKeyFile = p2p.KeyPath(dataDir)

		return nil
	})
=======
>>>>>>> 34e37ef4
}

func bindLogFlags(flags *pflag.FlagSet, config *log.Config) {
	flags.StringVar(&config.Format, "log-format", "console", "Log format; console, logfmt or json")
	flags.StringVar(&config.Level, "log-level", "info", "Log level; debug, info, warn or error")
}

func bindP2PFlags(cmd *cobra.Command, config *p2p.Config) {
	cmd.Flags().StringSliceVar(&config.Relays, "p2p-relays", []string{"https://0.relay.obol.tech"}, "Comma-separated list of libp2p relay URLs or multiaddrs.")
	cmd.Flags().StringVar(&config.ExternalIP, "p2p-external-ip", "", "The IP address advertised by libp2p. This may be used to advertise an external IP.")
	cmd.Flags().StringVar(&config.ExternalHost, "p2p-external-hostname", "", "The DNS hostname advertised by libp2p. This may be used to advertise an external DNS.")
	cmd.Flags().StringSliceVar(&config.TCPAddrs, "p2p-tcp-address", nil, "Comma-separated list of listening TCP addresses (ip and port) for libP2P traffic. Empty default doesn't bind to local port therefore only supports outgoing connections.")
	cmd.Flags().StringVar(&config.Allowlist, "p2p-allowlist", "", "Comma-separated list of CIDR subnets for allowing only certain peer connections. Example: 192.168.0.0/16 would permit connections to peers on your local network only. The default is to accept all connections.")
	cmd.Flags().StringVar(&config.Denylist, "p2p-denylist", "", "Comma-separated list of CIDR subnets for disallowing certain peer connections. Example: 192.168.0.0/16 would disallow connections to peers on your local network. The default is to accept all connections.")
	cmd.Flags().BoolVar(&config.DisableReuseport, "p2p-disable-reuseport", false, "Disables TCP port reuse for outgoing libp2p connections.")

	wrapPreRunE(cmd, func(cmd *cobra.Command, args []string) error {
		ctx := log.WithTopic(cmd.Context(), "cmd")
		for _, relay := range config.Relays {
			u, err := url.Parse(relay)
			if err != nil {
				return errors.Wrap(err, "parse relay address", z.Str("relay", relay))
			}

			if u.Scheme == "http" {
				log.Warn(ctx, "Insecure relay address provided, not HTTPS", nil, z.Str("address", relay))
			}
		}

		return nil
	})
}

func bindFeatureFlags(flags *pflag.FlagSet, config *featureset.Config) {
	flags.StringSliceVar(&config.Enabled, "feature-set-enable", nil, "Comma-separated list of features to enable, overriding the default minimum feature set.")
	flags.StringSliceVar(&config.Disabled, "feature-set-disable", nil, "Comma-separated list of features to disable, overriding the default minimum feature set.")
	flags.StringVar(&config.MinStatus, "feature-set", "stable", "Minimum feature set to enable by default: alpha, beta, or stable. Warning: modify at own risk.")
}

// wrapPreRunE wraps the provided preRunE function.
func wrapPreRunE(cmd *cobra.Command, fn func(cmd *cobra.Command, args []string) error) {
	preRunE := cmd.PreRunE // Allow multiple wraps of PreRunE.
	cmd.PreRunE = func(cmd *cobra.Command, args []string) error {
		err := fn(cmd, args)
		if err != nil {
			return err
		}

		if preRunE != nil {
			return preRunE(cmd, args)
		}

		return nil
	}
}<|MERGE_RESOLUTION|>--- conflicted
+++ resolved
@@ -95,28 +95,6 @@
 
 func bindPrivKeyFlag(cmd *cobra.Command, privKeyFile *string) {
 	cmd.Flags().StringVar(privKeyFile, "private-key-file", ".charon/charon-enr-private-key", "The path to the charon enr private key file.")
-<<<<<<< HEAD
-
-	wrapPreRunE(cmd, func(cmd *cobra.Command, args []string) error {
-		ctx := log.WithTopic(cmd.Context(), "cmd")
-		if dataDir != "" {
-			log.Warn(ctx, "Deprecated flag 'data-dir' used, please use new flag 'private-key-file'.", nil)
-		}
-
-		if _, err := os.Open(*privKeyFile); err == nil {
-			return nil
-		}
-
-		if _, err := os.Open(p2p.KeyPath(dataDir)); err != nil {
-			return errors.New("charon enr private key file not found in either `data-dir` or `private-key-file`")
-		}
-
-		*privKeyFile = p2p.KeyPath(dataDir)
-
-		return nil
-	})
-=======
->>>>>>> 34e37ef4
 }
 
 func bindLogFlags(flags *pflag.FlagSet, config *log.Config) {

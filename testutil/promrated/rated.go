// Copyright © 2022 Obol Labs Inc.
//
// This program is free software: you can redistribute it and/or modify it
// under the terms of the GNU General Public License as published by the Free
// Software Foundation, either version 3 of the License, or (at your option)
// any later version.
//
// This program is distributed in the hope that it will be useful, but WITHOUT
// ANY WARRANTY; without even the implied warranty of  MERCHANTABILITY or
// FITNESS FOR A PARTICULAR PURPOSE. See the GNU General Public License for
// more details.
//
// You should have received a copy of the GNU General Public License along with
// this program.  If not, see <http://www.gnu.org/licenses/>.

package promrated

import (
	"context"
	"encoding/json"
	"fmt"
	"io"
	"net/http"
	"net/url"
	"strconv"
	"time"

	"github.com/obolnetwork/charon/app/errors"
	"github.com/obolnetwork/charon/app/expbackoff"
	"github.com/obolnetwork/charon/app/log"
	"github.com/obolnetwork/charon/app/z"
)

type validatorEffectivenessData struct {
	Uptime                 float64 `json:"uptime"`
	AvgCorrectness         float64 `json:"avgCorrectness"`
	AvgInclusionDelay      float64 `json:"avgInclusionDelay"`
	AttesterEffectiveness  float64 `json:"attesterEffectiveness"`
	ProposerEffectiveness  float64 `json:"proposerEffectiveness"`
	ValidatorEffectiveness float64 `json:"validatorEffectiveness"`
}

type networkEffectivenessData struct {
	AvgUptime              float64 `json:"avgUptime"`
	AvgCorrectness         float64 `json:"avgCorrectness"`
	AvgInclusionDelay      float64 `json:"avgInclusionDelay"`
	ValidatorEffectiveness float64 `json:"avgValidatorEffectiveness"`
}

// getValidationStatistics queries rated for a pubkey and returns rated data about the pubkey
// See https://api.rated.network/docs#/default/get_effectiveness_v0_eth_validators__validator_index_or_pubkey__effectiveness_get
<<<<<<< HEAD
func getValidatorStatistics(ctx context.Context, ratedEndpoint string, validator validator) (validatorEffectivenessData, error) {
=======
func getValidationStatistics(ctx context.Context, ratedEndpoint string, ratedAuth string, validator validator) (validatorEffectivenessData, error) {
>>>>>>> 3360ba81
	url, err := url.Parse(ratedEndpoint)
	if err != nil {
		return validatorEffectivenessData{}, errors.Wrap(err, "parse rated endpoint")
	}

	url.Path = fmt.Sprintf("/v0/eth/validators/%s/effectiveness", validator.PubKey)

	// Adding size=1 will get only the latest day of data
	query := url.Query()
	query.Add("size", "1")
	url.RawQuery = query.Encode()

	body, err := getValidationStatistics(ctx, url, validator.ClusterNetwork)
	if err != nil {
		return validatorEffectivenessData{}, err
	}

	return parseValidatorMetrics(body)
}

// getNetworkStatistics queries rated for the network and returns the network 7d average
// See https://api.rated.network/docs#/Network/get_network_overview_v0_eth_network_overview_get
func getNetworkStatistics(ctx context.Context, ratedEndpoint string, network string) (networkEffectivenessData, error) {
	url, err := url.Parse(ratedEndpoint)
	if err != nil {
		return networkEffectivenessData{}, errors.Wrap(err, "parse rated endpoint")
	}

	url.Path = "/v0/eth/network/stats"

	body, err := getValidationStatistics(ctx, url, network)
	if err != nil {
		return networkEffectivenessData{}, err
	}

	return parseNetworkMetrics(body)
}

// getValidationStatistics queries rated url and returns effectiveness data.
func getValidationStatistics(ctx context.Context, url *url.URL, network string) ([]byte, error) {
	// Workaround for rated api not recognising goerli
	clusterNetwork := network
	if clusterNetwork == "goerli" {
		clusterNetwork = "prater"
	}

	maxRetries := 10

	ctx, cancel := context.WithTimeout(ctx, 10*time.Second)
	defer cancel()

	client := new(http.Client)
	backoff := expbackoff.New(ctx)

	for r := 0; r <= maxRetries; r++ {
		req, err := http.NewRequestWithContext(ctx, http.MethodGet, url.String(), nil)
		if err != nil {
			return nil, errors.Wrap(err, "new rated request")
		}

		req.Header.Add("Authorization", fmt.Sprintf("Bearer %s", ratedAuth))
		req.Header.Add("X-Rated-Network", clusterNetwork)
		res, err := client.Do(req)
		if err != nil {
			return nil, errors.Wrap(err, "requesting rated matrics")
		}

		body, err := extractBody(res)
		if err != nil {
			return nil, err
		}

		if res.StatusCode == http.StatusTooManyRequests {
			log.Info(ctx, "Rate limit exceeded", z.Int("retry", r))
			backoff()

			continue
		} else if res.StatusCode/100 != 2 {
<<<<<<< HEAD
			return nil, errors.New("not ok http response", z.Str("body", string(body)))
=======
			incRatedErrors(req.URL.String(), res.StatusCode)

			return validatorEffectivenessData{}, errors.New("not ok http response", z.Str("body", string(body)))
>>>>>>> 3360ba81
		}

		return body, nil
	}

	return nil, errors.New("max retries exceeded fetching validator data", z.Int("max", maxRetries))
}

// parseValidatorMetrics reads the validator rated response and returns the validator effectiveness data.
func parseValidatorMetrics(body []byte) (validatorEffectivenessData, error) {
	var result struct {
		Data []validatorEffectivenessData `json:"data"`
	}

	err := json.Unmarshal(body, &result)
	if err != nil {
		return validatorEffectivenessData{}, errors.Wrap(err, "deserializing json")
	}

	if len(result.Data) != 1 {
		return validatorEffectivenessData{}, errors.New("unexpected data response from rated network")
	}

	return result.Data[0], nil
}

// parseNetworkMetrics reads the network rated response and returns the network effectiveness data.
func parseNetworkMetrics(body []byte) (networkEffectivenessData, error) {
	var result []networkEffectivenessData

	err := json.Unmarshal(body, &result)
	if err != nil {
		return networkEffectivenessData{}, errors.Wrap(err, "deserializing json")
	}

	if len(result) < 1 {
		return networkEffectivenessData{}, errors.New("unexpected data response from rated network")
	}

	return result[0], nil
}

func extractBody(res *http.Response) ([]byte, error) {
	body, err := io.ReadAll(res.Body)
	if err != nil {
		return nil, errors.Wrap(err, "reading body")
	}

	defer res.Body.Close()

	return body, nil
}

func incRatedErrors(endpoint string, statusCode int) {
	ratedErrors.WithLabelValues(endpoint, strconv.Itoa(statusCode)).Inc()
}<|MERGE_RESOLUTION|>--- conflicted
+++ resolved
@@ -49,11 +49,7 @@
 
 // getValidationStatistics queries rated for a pubkey and returns rated data about the pubkey
 // See https://api.rated.network/docs#/default/get_effectiveness_v0_eth_validators__validator_index_or_pubkey__effectiveness_get
-<<<<<<< HEAD
-func getValidatorStatistics(ctx context.Context, ratedEndpoint string, validator validator) (validatorEffectivenessData, error) {
-=======
-func getValidationStatistics(ctx context.Context, ratedEndpoint string, ratedAuth string, validator validator) (validatorEffectivenessData, error) {
->>>>>>> 3360ba81
+func getValidatorStatistics(ctx context.Context, ratedEndpoint string, ratedAuth string, validator validator) (validatorEffectivenessData, error) {
 	url, err := url.Parse(ratedEndpoint)
 	if err != nil {
 		return validatorEffectivenessData{}, errors.Wrap(err, "parse rated endpoint")
@@ -66,7 +62,7 @@
 	query.Add("size", "1")
 	url.RawQuery = query.Encode()
 
-	body, err := getValidationStatistics(ctx, url, validator.ClusterNetwork)
+	body, err := getValidationStatistics(ctx, url, ratedAuth, validator.ClusterNetwork)
 	if err != nil {
 		return validatorEffectivenessData{}, err
 	}
@@ -76,7 +72,7 @@
 
 // getNetworkStatistics queries rated for the network and returns the network 7d average
 // See https://api.rated.network/docs#/Network/get_network_overview_v0_eth_network_overview_get
-func getNetworkStatistics(ctx context.Context, ratedEndpoint string, network string) (networkEffectivenessData, error) {
+func getNetworkStatistics(ctx context.Context, ratedEndpoint string, ratedAuth string, network string) (networkEffectivenessData, error) {
 	url, err := url.Parse(ratedEndpoint)
 	if err != nil {
 		return networkEffectivenessData{}, errors.Wrap(err, "parse rated endpoint")
@@ -84,7 +80,7 @@
 
 	url.Path = "/v0/eth/network/stats"
 
-	body, err := getValidationStatistics(ctx, url, network)
+	body, err := getValidationStatistics(ctx, url, ratedAuth, network)
 	if err != nil {
 		return networkEffectivenessData{}, err
 	}
@@ -93,7 +89,7 @@
 }
 
 // getValidationStatistics queries rated url and returns effectiveness data.
-func getValidationStatistics(ctx context.Context, url *url.URL, network string) ([]byte, error) {
+func getValidationStatistics(ctx context.Context, url *url.URL, ratedAuth string, network string) ([]byte, error) {
 	// Workaround for rated api not recognising goerli
 	clusterNetwork := network
 	if clusterNetwork == "goerli" {
@@ -132,13 +128,9 @@
 
 			continue
 		} else if res.StatusCode/100 != 2 {
-<<<<<<< HEAD
-			return nil, errors.New("not ok http response", z.Str("body", string(body)))
-=======
 			incRatedErrors(req.URL.String(), res.StatusCode)
 
-			return validatorEffectivenessData{}, errors.New("not ok http response", z.Str("body", string(body)))
->>>>>>> 3360ba81
+			return nil, errors.New("not ok http response", z.Str("body", string(body)))
 		}
 
 		return body, nil

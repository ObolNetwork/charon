// Copyright © 2022 Obol Labs Inc.
//
// This program is free software: you can redistribute it and/or modify it
// under the terms of the GNU General Public License as published by the Free
// Software Foundation, either version 3 of the License, or (at your option)
// any later version.
//
// This program is distributed in the hope that it will be useful, but WITHOUT
// ANY WARRANTY; without even the implied warranty of  MERCHANTABILITY or
// FITNESS FOR A PARTICULAR PURPOSE. See the GNU General Public License for
// more details.
//
// You should have received a copy of the GNU General Public License along with
// this program.  If not, see <http://www.gnu.org/licenses/>.

package promrated

import (
	"context"
	"net/http"
	"net/http/httptest"
	"testing"

	"github.com/stretchr/testify/assert"
	"github.com/stretchr/testify/require"

	"github.com/obolnetwork/charon/testutil"
)

//go:generate go test . -update -clean

func TestGetValidationStatistics(t *testing.T) {
	ts := httptest.NewServer(http.HandlerFunc(func(w http.ResponseWriter, r *http.Request) {
		require.Equal(t, "/v0/eth/validators/0xA/effectiveness", r.URL.Path)
		require.Equal(t, "1", r.URL.Query()["size"][0])
<<<<<<< HEAD
		_, _ = w.Write([]byte(ratedValidatorFixture))
=======
		require.Equal(t, "Bearer auth", r.Header.Get("Authorization"))
		require.Equal(t, "prater", r.Header.Get("X-Rated-Network"))
		_, _ = w.Write([]byte(ratedFixture))
>>>>>>> 3360ba81
	}))
	defer ts.Close()

	validator := validator{ClusterName: "test-cluster", ClusterHash: "hash", ClusterNetwork: "goerli", PubKey: "0xA"}

<<<<<<< HEAD
	vals, err := getValidatorStatistics(context.Background(), ts.URL, validator)
=======
	vals, err := getValidationStatistics(context.Background(), ts.URL, "auth", validator)
>>>>>>> 3360ba81
	assert.NoError(t, err)
	testutil.RequireGoldenJSON(t, vals)
}

func TestGetNetworkStatistics(t *testing.T) {
	ts := httptest.NewServer(http.HandlerFunc(func(w http.ResponseWriter, r *http.Request) {
		require.Equal(t, "/v0/eth/network/stats", r.URL.Path)
		_, _ = w.Write([]byte(ratedNetworkFixture))
	}))
	defer ts.Close()

	vals, err := getNetworkStatistics(context.Background(), ts.URL, "goerli")
	assert.NoError(t, err)
	testutil.RequireGoldenJSON(t, vals)
}

const ratedValidatorFixture = `
{
  "page": {
      "from": null,
      "size": 1,
      "granularity": "day",
      "filterType": "day"
  },
  "total": 115,
  "data": [
      {
          "avgInclusionDelay": 1.4330357142857142,
          "uptime": 0.9955555555555555,
          "avgCorrectness": 0.9300595238095238,
          "attesterEffectiveness": 64.61289950386524,
          "proposerEffectiveness": null,
          "validatorEffectiveness": 64.61289950386524
      }
  ],
  "next": "/v0/eth/validators/379356/effectiveness?size=1&from=629&granularity=day&filterType=day"
}`

const ratedNetworkFixture = `
[
    {
        "avgUptime": 0.9964608763093223,
        "avgInclusionDelay": 1.0147019732112206,
        "avgCorrectness": 0.9914412918384125,
        "avgValidatorEffectiveness": 97.6838307968488
    }
]`<|MERGE_RESOLUTION|>--- conflicted
+++ resolved
@@ -33,23 +33,16 @@
 	ts := httptest.NewServer(http.HandlerFunc(func(w http.ResponseWriter, r *http.Request) {
 		require.Equal(t, "/v0/eth/validators/0xA/effectiveness", r.URL.Path)
 		require.Equal(t, "1", r.URL.Query()["size"][0])
-<<<<<<< HEAD
-		_, _ = w.Write([]byte(ratedValidatorFixture))
-=======
+
 		require.Equal(t, "Bearer auth", r.Header.Get("Authorization"))
 		require.Equal(t, "prater", r.Header.Get("X-Rated-Network"))
-		_, _ = w.Write([]byte(ratedFixture))
->>>>>>> 3360ba81
+		_, _ = w.Write([]byte(ratedValidatorFixture))
 	}))
 	defer ts.Close()
 
 	validator := validator{ClusterName: "test-cluster", ClusterHash: "hash", ClusterNetwork: "goerli", PubKey: "0xA"}
 
-<<<<<<< HEAD
-	vals, err := getValidatorStatistics(context.Background(), ts.URL, validator)
-=======
-	vals, err := getValidationStatistics(context.Background(), ts.URL, "auth", validator)
->>>>>>> 3360ba81
+	vals, err := getValidatorStatistics(context.Background(), ts.URL, "auth", validator)
 	assert.NoError(t, err)
 	testutil.RequireGoldenJSON(t, vals)
 }
@@ -57,11 +50,14 @@
 func TestGetNetworkStatistics(t *testing.T) {
 	ts := httptest.NewServer(http.HandlerFunc(func(w http.ResponseWriter, r *http.Request) {
 		require.Equal(t, "/v0/eth/network/stats", r.URL.Path)
+
+		require.Equal(t, "Bearer auth", r.Header.Get("Authorization"))
+		require.Equal(t, "prater", r.Header.Get("X-Rated-Network"))
 		_, _ = w.Write([]byte(ratedNetworkFixture))
 	}))
 	defer ts.Close()
 
-	vals, err := getNetworkStatistics(context.Background(), ts.URL, "goerli")
+	vals, err := getNetworkStatistics(context.Background(), ts.URL, "auth", "goerli")
 	assert.NoError(t, err)
 	testutil.RequireGoldenJSON(t, vals)
 }
